version = 1
revision = 1
requires-python = ">=3.12"
resolution-markers = [
    "extra != 'extra-20-lidar-classification-cpu' and extra == 'extra-20-lidar-classification-cu118'",
    "(platform_machine != 'aarch64' and sys_platform == 'linux' and extra == 'extra-20-lidar-classification-cpu' and extra != 'extra-20-lidar-classification-cu118') or (sys_platform != 'darwin' and sys_platform != 'linux' and extra == 'extra-20-lidar-classification-cpu' and extra != 'extra-20-lidar-classification-cu118')",
    "platform_machine == 'aarch64' and sys_platform == 'linux' and extra == 'extra-20-lidar-classification-cpu' and extra != 'extra-20-lidar-classification-cu118'",
    "sys_platform == 'darwin' and extra == 'extra-20-lidar-classification-cpu' and extra != 'extra-20-lidar-classification-cu118'",
    "extra != 'extra-20-lidar-classification-cpu' and extra != 'extra-20-lidar-classification-cu118'",
]
conflicts = [[
    { package = "lidar-classification", extra = "cpu" },
    { package = "lidar-classification", extra = "cu118" },
]]

[[package]]
name = "affine"
version = "2.4.0"
source = { registry = "https://pypi.org/simple" }
sdist = { url = "https://files.pythonhosted.org/packages/69/98/d2f0bb06385069e799fc7d2870d9e078cfa0fa396dc8a2b81227d0da08b9/affine-2.4.0.tar.gz", hash = "sha256:a24d818d6a836c131976d22f8c27b8d3ca32d0af64c1d8d29deb7bafa4da1eea", size = 17132 }
wheels = [
    { url = "https://files.pythonhosted.org/packages/0b/f7/85273299ab57117850cc0a936c64151171fac4da49bc6fba0dad984a7c5f/affine-2.4.0-py3-none-any.whl", hash = "sha256:8a3df80e2b2378aef598a83c1392efd47967afec4242021a0b06b4c7cbc61a92", size = 15662 },
]

[[package]]
name = "anyio"
version = "4.9.0"
source = { registry = "https://pypi.org/simple" }
dependencies = [
    { name = "idna" },
    { name = "sniffio" },
    { name = "typing-extensions", marker = "python_full_version < '3.13' or (extra == 'extra-20-lidar-classification-cpu' and extra == 'extra-20-lidar-classification-cu118')" },
]
sdist = { url = "https://files.pythonhosted.org/packages/95/7d/4c1bd541d4dffa1b52bd83fb8527089e097a106fc90b467a7313b105f840/anyio-4.9.0.tar.gz", hash = "sha256:673c0c244e15788651a4ff38710fea9675823028a6f08a5eda409e0c9840a028", size = 190949 }
wheels = [
    { url = "https://files.pythonhosted.org/packages/a1/ee/48ca1a7c89ffec8b6a0c5d02b89c305671d5ffd8d3c94acf8b8c408575bb/anyio-4.9.0-py3-none-any.whl", hash = "sha256:9f76d541cad6e36af7beb62e978876f3b41e3e04f2c1fbf0884604c0a9c4d93c", size = 100916 },
]

[[package]]
name = "appnope"
version = "0.1.4"
source = { registry = "https://pypi.org/simple" }
sdist = { url = "https://files.pythonhosted.org/packages/35/5d/752690df9ef5b76e169e68d6a129fa6d08a7100ca7f754c89495db3c6019/appnope-0.1.4.tar.gz", hash = "sha256:1de3860566df9caf38f01f86f65e0e13e379af54f9e4bee1e66b48f2efffd1ee", size = 4170 }
wheels = [
    { url = "https://files.pythonhosted.org/packages/81/29/5ecc3a15d5a33e31b26c11426c45c501e439cb865d0bff96315d86443b78/appnope-0.1.4-py2.py3-none-any.whl", hash = "sha256:502575ee11cd7a28c0205f379b525beefebab9d161b7c964670864014ed7213c", size = 4321 },
]

[[package]]
name = "argon2-cffi"
version = "23.1.0"
source = { registry = "https://pypi.org/simple" }
dependencies = [
    { name = "argon2-cffi-bindings" },
]
sdist = { url = "https://files.pythonhosted.org/packages/31/fa/57ec2c6d16ecd2ba0cf15f3c7d1c3c2e7b5fcb83555ff56d7ab10888ec8f/argon2_cffi-23.1.0.tar.gz", hash = "sha256:879c3e79a2729ce768ebb7d36d4609e3a78a4ca2ec3a9f12286ca057e3d0db08", size = 42798 }
wheels = [
    { url = "https://files.pythonhosted.org/packages/a4/6a/e8a041599e78b6b3752da48000b14c8d1e8a04ded09c88c714ba047f34f5/argon2_cffi-23.1.0-py3-none-any.whl", hash = "sha256:c670642b78ba29641818ab2e68bd4e6a78ba53b7eff7b4c3815ae16abf91c7ea", size = 15124 },
]

[[package]]
name = "argon2-cffi-bindings"
version = "21.2.0"
source = { registry = "https://pypi.org/simple" }
dependencies = [
    { name = "cffi" },
]
sdist = { url = "https://files.pythonhosted.org/packages/b9/e9/184b8ccce6683b0aa2fbb7ba5683ea4b9c5763f1356347f1312c32e3c66e/argon2-cffi-bindings-21.2.0.tar.gz", hash = "sha256:bb89ceffa6c791807d1305ceb77dbfacc5aa499891d2c55661c6459651fc39e3", size = 1779911 }
wheels = [
    { url = "https://files.pythonhosted.org/packages/d4/13/838ce2620025e9666aa8f686431f67a29052241692a3dd1ae9d3692a89d3/argon2_cffi_bindings-21.2.0-cp36-abi3-macosx_10_9_x86_64.whl", hash = "sha256:ccb949252cb2ab3a08c02024acb77cfb179492d5701c7cbdbfd776124d4d2367", size = 29658 },
    { url = "https://files.pythonhosted.org/packages/b3/02/f7f7bb6b6af6031edb11037639c697b912e1dea2db94d436e681aea2f495/argon2_cffi_bindings-21.2.0-cp36-abi3-manylinux_2_17_aarch64.manylinux2014_aarch64.whl", hash = "sha256:9524464572e12979364b7d600abf96181d3541da11e23ddf565a32e70bd4dc0d", size = 80583 },
    { url = "https://files.pythonhosted.org/packages/ec/f7/378254e6dd7ae6f31fe40c8649eea7d4832a42243acaf0f1fff9083b2bed/argon2_cffi_bindings-21.2.0-cp36-abi3-manylinux_2_17_x86_64.manylinux2014_x86_64.whl", hash = "sha256:b746dba803a79238e925d9046a63aa26bf86ab2a2fe74ce6b009a1c3f5c8f2ae", size = 86168 },
    { url = "https://files.pythonhosted.org/packages/74/f6/4a34a37a98311ed73bb80efe422fed95f2ac25a4cacc5ae1d7ae6a144505/argon2_cffi_bindings-21.2.0-cp36-abi3-manylinux_2_5_i686.manylinux1_i686.manylinux_2_17_i686.manylinux2014_i686.whl", hash = "sha256:58ed19212051f49a523abb1dbe954337dc82d947fb6e5a0da60f7c8471a8476c", size = 82709 },
    { url = "https://files.pythonhosted.org/packages/74/2b/73d767bfdaab25484f7e7901379d5f8793cccbb86c6e0cbc4c1b96f63896/argon2_cffi_bindings-21.2.0-cp36-abi3-musllinux_1_1_aarch64.whl", hash = "sha256:bd46088725ef7f58b5a1ef7ca06647ebaf0eb4baff7d1d0d177c6cc8744abd86", size = 83613 },
    { url = "https://files.pythonhosted.org/packages/4f/fd/37f86deef67ff57c76f137a67181949c2d408077e2e3dd70c6c42912c9bf/argon2_cffi_bindings-21.2.0-cp36-abi3-musllinux_1_1_i686.whl", hash = "sha256:8cd69c07dd875537a824deec19f978e0f2078fdda07fd5c42ac29668dda5f40f", size = 84583 },
    { url = "https://files.pythonhosted.org/packages/6f/52/5a60085a3dae8fded8327a4f564223029f5f54b0cb0455a31131b5363a01/argon2_cffi_bindings-21.2.0-cp36-abi3-musllinux_1_1_x86_64.whl", hash = "sha256:f1152ac548bd5b8bcecfb0b0371f082037e47128653df2e8ba6e914d384f3c3e", size = 88475 },
    { url = "https://files.pythonhosted.org/packages/8b/95/143cd64feb24a15fa4b189a3e1e7efbaeeb00f39a51e99b26fc62fbacabd/argon2_cffi_bindings-21.2.0-cp36-abi3-win32.whl", hash = "sha256:603ca0aba86b1349b147cab91ae970c63118a0f30444d4bc80355937c950c082", size = 27698 },
    { url = "https://files.pythonhosted.org/packages/37/2c/e34e47c7dee97ba6f01a6203e0383e15b60fb85d78ac9a15cd066f6fe28b/argon2_cffi_bindings-21.2.0-cp36-abi3-win_amd64.whl", hash = "sha256:b2ef1c30440dbbcba7a5dc3e319408b59676e2e039e2ae11a8775ecf482b192f", size = 30817 },
    { url = "https://files.pythonhosted.org/packages/5a/e4/bf8034d25edaa495da3c8a3405627d2e35758e44ff6eaa7948092646fdcc/argon2_cffi_bindings-21.2.0-cp38-abi3-macosx_10_9_universal2.whl", hash = "sha256:e415e3f62c8d124ee16018e491a009937f8cf7ebf5eb430ffc5de21b900dad93", size = 53104 },
]

[[package]]
name = "arrow"
version = "1.3.0"
source = { registry = "https://pypi.org/simple" }
dependencies = [
    { name = "python-dateutil" },
    { name = "types-python-dateutil" },
]
sdist = { url = "https://files.pythonhosted.org/packages/2e/00/0f6e8fcdb23ea632c866620cc872729ff43ed91d284c866b515c6342b173/arrow-1.3.0.tar.gz", hash = "sha256:d4540617648cb5f895730f1ad8c82a65f2dad0166f57b75f3ca54759c4d67a85", size = 131960 }
wheels = [
    { url = "https://files.pythonhosted.org/packages/f8/ed/e97229a566617f2ae958a6b13e7cc0f585470eac730a73e9e82c32a3cdd2/arrow-1.3.0-py3-none-any.whl", hash = "sha256:c728b120ebc00eb84e01882a6f5e7927a53960aa990ce7dd2b10f39005a67f80", size = 66419 },
]

[[package]]
name = "asttokens"
version = "3.0.0"
source = { registry = "https://pypi.org/simple" }
sdist = { url = "https://files.pythonhosted.org/packages/4a/e7/82da0a03e7ba5141f05cce0d302e6eed121ae055e0456ca228bf693984bc/asttokens-3.0.0.tar.gz", hash = "sha256:0dcd8baa8d62b0c1d118b399b2ddba3c4aff271d0d7a9e0d4c1681c79035bbc7", size = 61978 }
wheels = [
    { url = "https://files.pythonhosted.org/packages/25/8a/c46dcc25341b5bce5472c718902eb3d38600a903b14fa6aeecef3f21a46f/asttokens-3.0.0-py3-none-any.whl", hash = "sha256:e3078351a059199dd5138cb1c706e6430c05eff2ff136af5eb4790f9d28932e2", size = 26918 },
]

[[package]]
name = "async-lru"
version = "2.0.5"
source = { registry = "https://pypi.org/simple" }
sdist = { url = "https://files.pythonhosted.org/packages/b2/4d/71ec4d3939dc755264f680f6c2b4906423a304c3d18e96853f0a595dfe97/async_lru-2.0.5.tar.gz", hash = "sha256:481d52ccdd27275f42c43a928b4a50c3bfb2d67af4e78b170e3e0bb39c66e5bb", size = 10380 }
wheels = [
    { url = "https://files.pythonhosted.org/packages/03/49/d10027df9fce941cb8184e78a02857af36360d33e1721df81c5ed2179a1a/async_lru-2.0.5-py3-none-any.whl", hash = "sha256:ab95404d8d2605310d345932697371a5f40def0487c03d6d0ad9138de52c9943", size = 6069 },
]

[[package]]
name = "attrs"
version = "25.3.0"
source = { registry = "https://pypi.org/simple" }
sdist = { url = "https://files.pythonhosted.org/packages/5a/b0/1367933a8532ee6ff8d63537de4f1177af4bff9f3e829baf7331f595bb24/attrs-25.3.0.tar.gz", hash = "sha256:75d7cefc7fb576747b2c81b4442d4d4a1ce0900973527c011d1030fd3bf4af1b", size = 812032 }
wheels = [
    { url = "https://files.pythonhosted.org/packages/77/06/bb80f5f86020c4551da315d78b3ab75e8228f89f0162f2c3a819e407941a/attrs-25.3.0-py3-none-any.whl", hash = "sha256:427318ce031701fea540783410126f03899a97ffc6f61596ad581ac2e40e3bc3", size = 63815 },
]

[[package]]
name = "babel"
version = "2.17.0"
source = { registry = "https://pypi.org/simple" }
sdist = { url = "https://files.pythonhosted.org/packages/7d/6b/d52e42361e1aa00709585ecc30b3f9684b3ab62530771402248b1b1d6240/babel-2.17.0.tar.gz", hash = "sha256:0c54cffb19f690cdcc52a3b50bcbf71e07a808d1c80d549f2459b9d2cf0afb9d", size = 9951852 }
wheels = [
    { url = "https://files.pythonhosted.org/packages/b7/b8/3fe70c75fe32afc4bb507f75563d39bc5642255d1d94f1f23604725780bf/babel-2.17.0-py3-none-any.whl", hash = "sha256:4d0b53093fdfb4b21c92b5213dba5a1b23885afa8383709427046b21c366e5f2", size = 10182537 },
]

[[package]]
name = "beautifulsoup4"
version = "4.13.3"
source = { registry = "https://pypi.org/simple" }
dependencies = [
    { name = "soupsieve" },
    { name = "typing-extensions" },
]
sdist = { url = "https://files.pythonhosted.org/packages/f0/3c/adaf39ce1fb4afdd21b611e3d530b183bb7759c9b673d60db0e347fd4439/beautifulsoup4-4.13.3.tar.gz", hash = "sha256:1bd32405dacc920b42b83ba01644747ed77456a65760e285fbc47633ceddaf8b", size = 619516 }
wheels = [
    { url = "https://files.pythonhosted.org/packages/f9/49/6abb616eb3cbab6a7cca303dc02fdf3836de2e0b834bf966a7f5271a34d8/beautifulsoup4-4.13.3-py3-none-any.whl", hash = "sha256:99045d7d3f08f91f0d656bc9b7efbae189426cd913d830294a15eefa0ea4df16", size = 186015 },
]

[[package]]
name = "bleach"
version = "6.2.0"
source = { registry = "https://pypi.org/simple" }
dependencies = [
    { name = "webencodings" },
]
sdist = { url = "https://files.pythonhosted.org/packages/76/9a/0e33f5054c54d349ea62c277191c020c2d6ef1d65ab2cb1993f91ec846d1/bleach-6.2.0.tar.gz", hash = "sha256:123e894118b8a599fd80d3ec1a6d4cc7ce4e5882b1317a7e1ba69b56e95f991f", size = 203083 }
wheels = [
    { url = "https://files.pythonhosted.org/packages/fc/55/96142937f66150805c25c4d0f31ee4132fd33497753400734f9dfdcbdc66/bleach-6.2.0-py3-none-any.whl", hash = "sha256:117d9c6097a7c3d22fd578fcd8d35ff1e125df6736f554da4e432fdd63f31e5e", size = 163406 },
]

[package.optional-dependencies]
css = [
    { name = "tinycss2" },
]

[[package]]
name = "certifi"
version = "2025.1.31"
source = { registry = "https://pypi.org/simple" }
sdist = { url = "https://files.pythonhosted.org/packages/1c/ab/c9f1e32b7b1bf505bf26f0ef697775960db7932abeb7b516de930ba2705f/certifi-2025.1.31.tar.gz", hash = "sha256:3d5da6925056f6f18f119200434a4780a94263f10d1c21d032a6f6b2baa20651", size = 167577 }
wheels = [
    { url = "https://files.pythonhosted.org/packages/38/fc/bce832fd4fd99766c04d1ee0eead6b0ec6486fb100ae5e74c1d91292b982/certifi-2025.1.31-py3-none-any.whl", hash = "sha256:ca78db4565a652026a4db2bcdf68f2fb589ea80d0be70e03929ed730746b84fe", size = 166393 },
]

[[package]]
name = "cffi"
version = "1.17.1"
source = { registry = "https://pypi.org/simple" }
dependencies = [
    { name = "pycparser" },
]
sdist = { url = "https://files.pythonhosted.org/packages/fc/97/c783634659c2920c3fc70419e3af40972dbaf758daa229a7d6ea6135c90d/cffi-1.17.1.tar.gz", hash = "sha256:1c39c6016c32bc48dd54561950ebd6836e1670f2ae46128f67cf49e789c52824", size = 516621 }
wheels = [
    { url = "https://files.pythonhosted.org/packages/5a/84/e94227139ee5fb4d600a7a4927f322e1d4aea6fdc50bd3fca8493caba23f/cffi-1.17.1-cp312-cp312-macosx_10_9_x86_64.whl", hash = "sha256:805b4371bf7197c329fcb3ead37e710d1bca9da5d583f5073b799d5c5bd1eee4", size = 183178 },
    { url = "https://files.pythonhosted.org/packages/da/ee/fb72c2b48656111c4ef27f0f91da355e130a923473bf5ee75c5643d00cca/cffi-1.17.1-cp312-cp312-macosx_11_0_arm64.whl", hash = "sha256:733e99bc2df47476e3848417c5a4540522f234dfd4ef3ab7fafdf555b082ec0c", size = 178840 },
    { url = "https://files.pythonhosted.org/packages/cc/b6/db007700f67d151abadf508cbfd6a1884f57eab90b1bb985c4c8c02b0f28/cffi-1.17.1-cp312-cp312-manylinux_2_12_i686.manylinux2010_i686.manylinux_2_17_i686.manylinux2014_i686.whl", hash = "sha256:1257bdabf294dceb59f5e70c64a3e2f462c30c7ad68092d01bbbfb1c16b1ba36", size = 454803 },
    { url = "https://files.pythonhosted.org/packages/1a/df/f8d151540d8c200eb1c6fba8cd0dfd40904f1b0682ea705c36e6c2e97ab3/cffi-1.17.1-cp312-cp312-manylinux_2_17_aarch64.manylinux2014_aarch64.whl", hash = "sha256:da95af8214998d77a98cc14e3a3bd00aa191526343078b530ceb0bd710fb48a5", size = 478850 },
    { url = "https://files.pythonhosted.org/packages/28/c0/b31116332a547fd2677ae5b78a2ef662dfc8023d67f41b2a83f7c2aa78b1/cffi-1.17.1-cp312-cp312-manylinux_2_17_ppc64le.manylinux2014_ppc64le.whl", hash = "sha256:d63afe322132c194cf832bfec0dc69a99fb9bb6bbd550f161a49e9e855cc78ff", size = 485729 },
    { url = "https://files.pythonhosted.org/packages/91/2b/9a1ddfa5c7f13cab007a2c9cc295b70fbbda7cb10a286aa6810338e60ea1/cffi-1.17.1-cp312-cp312-manylinux_2_17_s390x.manylinux2014_s390x.whl", hash = "sha256:f79fc4fc25f1c8698ff97788206bb3c2598949bfe0fef03d299eb1b5356ada99", size = 471256 },
    { url = "https://files.pythonhosted.org/packages/b2/d5/da47df7004cb17e4955df6a43d14b3b4ae77737dff8bf7f8f333196717bf/cffi-1.17.1-cp312-cp312-manylinux_2_17_x86_64.manylinux2014_x86_64.whl", hash = "sha256:b62ce867176a75d03a665bad002af8e6d54644fad99a3c70905c543130e39d93", size = 479424 },
    { url = "https://files.pythonhosted.org/packages/0b/ac/2a28bcf513e93a219c8a4e8e125534f4f6db03e3179ba1c45e949b76212c/cffi-1.17.1-cp312-cp312-musllinux_1_1_aarch64.whl", hash = "sha256:386c8bf53c502fff58903061338ce4f4950cbdcb23e2902d86c0f722b786bbe3", size = 484568 },
    { url = "https://files.pythonhosted.org/packages/d4/38/ca8a4f639065f14ae0f1d9751e70447a261f1a30fa7547a828ae08142465/cffi-1.17.1-cp312-cp312-musllinux_1_1_x86_64.whl", hash = "sha256:4ceb10419a9adf4460ea14cfd6bc43d08701f0835e979bf821052f1805850fe8", size = 488736 },
    { url = "https://files.pythonhosted.org/packages/86/c5/28b2d6f799ec0bdecf44dced2ec5ed43e0eb63097b0f58c293583b406582/cffi-1.17.1-cp312-cp312-win32.whl", hash = "sha256:a08d7e755f8ed21095a310a693525137cfe756ce62d066e53f502a83dc550f65", size = 172448 },
    { url = "https://files.pythonhosted.org/packages/50/b9/db34c4755a7bd1cb2d1603ac3863f22bcecbd1ba29e5ee841a4bc510b294/cffi-1.17.1-cp312-cp312-win_amd64.whl", hash = "sha256:51392eae71afec0d0c8fb1a53b204dbb3bcabcb3c9b807eedf3e1e6ccf2de903", size = 181976 },
    { url = "https://files.pythonhosted.org/packages/8d/f8/dd6c246b148639254dad4d6803eb6a54e8c85c6e11ec9df2cffa87571dbe/cffi-1.17.1-cp313-cp313-macosx_10_13_x86_64.whl", hash = "sha256:f3a2b4222ce6b60e2e8b337bb9596923045681d71e5a082783484d845390938e", size = 182989 },
    { url = "https://files.pythonhosted.org/packages/8b/f1/672d303ddf17c24fc83afd712316fda78dc6fce1cd53011b839483e1ecc8/cffi-1.17.1-cp313-cp313-macosx_11_0_arm64.whl", hash = "sha256:0984a4925a435b1da406122d4d7968dd861c1385afe3b45ba82b750f229811e2", size = 178802 },
    { url = "https://files.pythonhosted.org/packages/0e/2d/eab2e858a91fdff70533cab61dcff4a1f55ec60425832ddfdc9cd36bc8af/cffi-1.17.1-cp313-cp313-manylinux_2_12_i686.manylinux2010_i686.manylinux_2_17_i686.manylinux2014_i686.whl", hash = "sha256:d01b12eeeb4427d3110de311e1774046ad344f5b1a7403101878976ecd7a10f3", size = 454792 },
    { url = "https://files.pythonhosted.org/packages/75/b2/fbaec7c4455c604e29388d55599b99ebcc250a60050610fadde58932b7ee/cffi-1.17.1-cp313-cp313-manylinux_2_17_aarch64.manylinux2014_aarch64.whl", hash = "sha256:706510fe141c86a69c8ddc029c7910003a17353970cff3b904ff0686a5927683", size = 478893 },
    { url = "https://files.pythonhosted.org/packages/4f/b7/6e4a2162178bf1935c336d4da8a9352cccab4d3a5d7914065490f08c0690/cffi-1.17.1-cp313-cp313-manylinux_2_17_ppc64le.manylinux2014_ppc64le.whl", hash = "sha256:de55b766c7aa2e2a3092c51e0483d700341182f08e67c63630d5b6f200bb28e5", size = 485810 },
    { url = "https://files.pythonhosted.org/packages/c7/8a/1d0e4a9c26e54746dc08c2c6c037889124d4f59dffd853a659fa545f1b40/cffi-1.17.1-cp313-cp313-manylinux_2_17_s390x.manylinux2014_s390x.whl", hash = "sha256:c59d6e989d07460165cc5ad3c61f9fd8f1b4796eacbd81cee78957842b834af4", size = 471200 },
    { url = "https://files.pythonhosted.org/packages/26/9f/1aab65a6c0db35f43c4d1b4f580e8df53914310afc10ae0397d29d697af4/cffi-1.17.1-cp313-cp313-manylinux_2_17_x86_64.manylinux2014_x86_64.whl", hash = "sha256:dd398dbc6773384a17fe0d3e7eeb8d1a21c2200473ee6806bb5e6a8e62bb73dd", size = 479447 },
    { url = "https://files.pythonhosted.org/packages/5f/e4/fb8b3dd8dc0e98edf1135ff067ae070bb32ef9d509d6cb0f538cd6f7483f/cffi-1.17.1-cp313-cp313-musllinux_1_1_aarch64.whl", hash = "sha256:3edc8d958eb099c634dace3c7e16560ae474aa3803a5df240542b305d14e14ed", size = 484358 },
    { url = "https://files.pythonhosted.org/packages/f1/47/d7145bf2dc04684935d57d67dff9d6d795b2ba2796806bb109864be3a151/cffi-1.17.1-cp313-cp313-musllinux_1_1_x86_64.whl", hash = "sha256:72e72408cad3d5419375fc87d289076ee319835bdfa2caad331e377589aebba9", size = 488469 },
    { url = "https://files.pythonhosted.org/packages/bf/ee/f94057fa6426481d663b88637a9a10e859e492c73d0384514a17d78ee205/cffi-1.17.1-cp313-cp313-win32.whl", hash = "sha256:e03eab0a8677fa80d646b5ddece1cbeaf556c313dcfac435ba11f107ba117b5d", size = 172475 },
    { url = "https://files.pythonhosted.org/packages/7c/fc/6a8cb64e5f0324877d503c854da15d76c1e50eb722e320b15345c4d0c6de/cffi-1.17.1-cp313-cp313-win_amd64.whl", hash = "sha256:f6a16c31041f09ead72d69f583767292f750d24913dadacf5756b966aacb3f1a", size = 182009 },
]

[[package]]
name = "charset-normalizer"
version = "3.4.1"
source = { registry = "https://pypi.org/simple" }
sdist = { url = "https://files.pythonhosted.org/packages/16/b0/572805e227f01586461c80e0fd25d65a2115599cc9dad142fee4b747c357/charset_normalizer-3.4.1.tar.gz", hash = "sha256:44251f18cd68a75b56585dd00dae26183e102cd5e0f9f1466e6df5da2ed64ea3", size = 123188 }
wheels = [
    { url = "https://files.pythonhosted.org/packages/0a/9a/dd1e1cdceb841925b7798369a09279bd1cf183cef0f9ddf15a3a6502ee45/charset_normalizer-3.4.1-cp312-cp312-macosx_10_13_universal2.whl", hash = "sha256:73d94b58ec7fecbc7366247d3b0b10a21681004153238750bb67bd9012414545", size = 196105 },
    { url = "https://files.pythonhosted.org/packages/d3/8c/90bfabf8c4809ecb648f39794cf2a84ff2e7d2a6cf159fe68d9a26160467/charset_normalizer-3.4.1-cp312-cp312-manylinux_2_17_aarch64.manylinux2014_aarch64.whl", hash = "sha256:dad3e487649f498dd991eeb901125411559b22e8d7ab25d3aeb1af367df5efd7", size = 140404 },
    { url = "https://files.pythonhosted.org/packages/ad/8f/e410d57c721945ea3b4f1a04b74f70ce8fa800d393d72899f0a40526401f/charset_normalizer-3.4.1-cp312-cp312-manylinux_2_17_ppc64le.manylinux2014_ppc64le.whl", hash = "sha256:c30197aa96e8eed02200a83fba2657b4c3acd0f0aa4bdc9f6c1af8e8962e0757", size = 150423 },
    { url = "https://files.pythonhosted.org/packages/f0/b8/e6825e25deb691ff98cf5c9072ee0605dc2acfca98af70c2d1b1bc75190d/charset_normalizer-3.4.1-cp312-cp312-manylinux_2_17_s390x.manylinux2014_s390x.whl", hash = "sha256:2369eea1ee4a7610a860d88f268eb39b95cb588acd7235e02fd5a5601773d4fa", size = 143184 },
    { url = "https://files.pythonhosted.org/packages/3e/a2/513f6cbe752421f16d969e32f3583762bfd583848b763913ddab8d9bfd4f/charset_normalizer-3.4.1-cp312-cp312-manylinux_2_17_x86_64.manylinux2014_x86_64.whl", hash = "sha256:bc2722592d8998c870fa4e290c2eec2c1569b87fe58618e67d38b4665dfa680d", size = 145268 },
    { url = "https://files.pythonhosted.org/packages/74/94/8a5277664f27c3c438546f3eb53b33f5b19568eb7424736bdc440a88a31f/charset_normalizer-3.4.1-cp312-cp312-manylinux_2_5_i686.manylinux1_i686.manylinux_2_17_i686.manylinux2014_i686.whl", hash = "sha256:ffc9202a29ab3920fa812879e95a9e78b2465fd10be7fcbd042899695d75e616", size = 147601 },
    { url = "https://files.pythonhosted.org/packages/7c/5f/6d352c51ee763623a98e31194823518e09bfa48be2a7e8383cf691bbb3d0/charset_normalizer-3.4.1-cp312-cp312-musllinux_1_2_aarch64.whl", hash = "sha256:804a4d582ba6e5b747c625bf1255e6b1507465494a40a2130978bda7b932c90b", size = 141098 },
    { url = "https://files.pythonhosted.org/packages/78/d4/f5704cb629ba5ab16d1d3d741396aec6dc3ca2b67757c45b0599bb010478/charset_normalizer-3.4.1-cp312-cp312-musllinux_1_2_i686.whl", hash = "sha256:0f55e69f030f7163dffe9fd0752b32f070566451afe180f99dbeeb81f511ad8d", size = 149520 },
    { url = "https://files.pythonhosted.org/packages/c5/96/64120b1d02b81785f222b976c0fb79a35875457fa9bb40827678e54d1bc8/charset_normalizer-3.4.1-cp312-cp312-musllinux_1_2_ppc64le.whl", hash = "sha256:c4c3e6da02df6fa1410a7680bd3f63d4f710232d3139089536310d027950696a", size = 152852 },
    { url = "https://files.pythonhosted.org/packages/84/c9/98e3732278a99f47d487fd3468bc60b882920cef29d1fa6ca460a1fdf4e6/charset_normalizer-3.4.1-cp312-cp312-musllinux_1_2_s390x.whl", hash = "sha256:5df196eb874dae23dcfb968c83d4f8fdccb333330fe1fc278ac5ceeb101003a9", size = 150488 },
    { url = "https://files.pythonhosted.org/packages/13/0e/9c8d4cb99c98c1007cc11eda969ebfe837bbbd0acdb4736d228ccaabcd22/charset_normalizer-3.4.1-cp312-cp312-musllinux_1_2_x86_64.whl", hash = "sha256:e358e64305fe12299a08e08978f51fc21fac060dcfcddd95453eabe5b93ed0e1", size = 146192 },
    { url = "https://files.pythonhosted.org/packages/b2/21/2b6b5b860781a0b49427309cb8670785aa543fb2178de875b87b9cc97746/charset_normalizer-3.4.1-cp312-cp312-win32.whl", hash = "sha256:9b23ca7ef998bc739bf6ffc077c2116917eabcc901f88da1b9856b210ef63f35", size = 95550 },
    { url = "https://files.pythonhosted.org/packages/21/5b/1b390b03b1d16c7e382b561c5329f83cc06623916aab983e8ab9239c7d5c/charset_normalizer-3.4.1-cp312-cp312-win_amd64.whl", hash = "sha256:6ff8a4a60c227ad87030d76e99cd1698345d4491638dfa6673027c48b3cd395f", size = 102785 },
    { url = "https://files.pythonhosted.org/packages/38/94/ce8e6f63d18049672c76d07d119304e1e2d7c6098f0841b51c666e9f44a0/charset_normalizer-3.4.1-cp313-cp313-macosx_10_13_universal2.whl", hash = "sha256:aabfa34badd18f1da5ec1bc2715cadc8dca465868a4e73a0173466b688f29dda", size = 195698 },
    { url = "https://files.pythonhosted.org/packages/24/2e/dfdd9770664aae179a96561cc6952ff08f9a8cd09a908f259a9dfa063568/charset_normalizer-3.4.1-cp313-cp313-manylinux_2_17_aarch64.manylinux2014_aarch64.whl", hash = "sha256:22e14b5d70560b8dd51ec22863f370d1e595ac3d024cb8ad7d308b4cd95f8313", size = 140162 },
    { url = "https://files.pythonhosted.org/packages/24/4e/f646b9093cff8fc86f2d60af2de4dc17c759de9d554f130b140ea4738ca6/charset_normalizer-3.4.1-cp313-cp313-manylinux_2_17_ppc64le.manylinux2014_ppc64le.whl", hash = "sha256:8436c508b408b82d87dc5f62496973a1805cd46727c34440b0d29d8a2f50a6c9", size = 150263 },
    { url = "https://files.pythonhosted.org/packages/5e/67/2937f8d548c3ef6e2f9aab0f6e21001056f692d43282b165e7c56023e6dd/charset_normalizer-3.4.1-cp313-cp313-manylinux_2_17_s390x.manylinux2014_s390x.whl", hash = "sha256:2d074908e1aecee37a7635990b2c6d504cd4766c7bc9fc86d63f9c09af3fa11b", size = 142966 },
    { url = "https://files.pythonhosted.org/packages/52/ed/b7f4f07de100bdb95c1756d3a4d17b90c1a3c53715c1a476f8738058e0fa/charset_normalizer-3.4.1-cp313-cp313-manylinux_2_17_x86_64.manylinux2014_x86_64.whl", hash = "sha256:955f8851919303c92343d2f66165294848d57e9bba6cf6e3625485a70a038d11", size = 144992 },
    { url = "https://files.pythonhosted.org/packages/96/2c/d49710a6dbcd3776265f4c923bb73ebe83933dfbaa841c5da850fe0fd20b/charset_normalizer-3.4.1-cp313-cp313-manylinux_2_5_i686.manylinux1_i686.manylinux_2_17_i686.manylinux2014_i686.whl", hash = "sha256:44ecbf16649486d4aebafeaa7ec4c9fed8b88101f4dd612dcaf65d5e815f837f", size = 147162 },
    { url = "https://files.pythonhosted.org/packages/b4/41/35ff1f9a6bd380303dea55e44c4933b4cc3c4850988927d4082ada230273/charset_normalizer-3.4.1-cp313-cp313-musllinux_1_2_aarch64.whl", hash = "sha256:0924e81d3d5e70f8126529951dac65c1010cdf117bb75eb02dd12339b57749dd", size = 140972 },
    { url = "https://files.pythonhosted.org/packages/fb/43/c6a0b685fe6910d08ba971f62cd9c3e862a85770395ba5d9cad4fede33ab/charset_normalizer-3.4.1-cp313-cp313-musllinux_1_2_i686.whl", hash = "sha256:2967f74ad52c3b98de4c3b32e1a44e32975e008a9cd2a8cc8966d6a5218c5cb2", size = 149095 },
    { url = "https://files.pythonhosted.org/packages/4c/ff/a9a504662452e2d2878512115638966e75633519ec11f25fca3d2049a94a/charset_normalizer-3.4.1-cp313-cp313-musllinux_1_2_ppc64le.whl", hash = "sha256:c75cb2a3e389853835e84a2d8fb2b81a10645b503eca9bcb98df6b5a43eb8886", size = 152668 },
    { url = "https://files.pythonhosted.org/packages/6c/71/189996b6d9a4b932564701628af5cee6716733e9165af1d5e1b285c530ed/charset_normalizer-3.4.1-cp313-cp313-musllinux_1_2_s390x.whl", hash = "sha256:09b26ae6b1abf0d27570633b2b078a2a20419c99d66fb2823173d73f188ce601", size = 150073 },
    { url = "https://files.pythonhosted.org/packages/e4/93/946a86ce20790e11312c87c75ba68d5f6ad2208cfb52b2d6a2c32840d922/charset_normalizer-3.4.1-cp313-cp313-musllinux_1_2_x86_64.whl", hash = "sha256:fa88b843d6e211393a37219e6a1c1df99d35e8fd90446f1118f4216e307e48cd", size = 145732 },
    { url = "https://files.pythonhosted.org/packages/cd/e5/131d2fb1b0dddafc37be4f3a2fa79aa4c037368be9423061dccadfd90091/charset_normalizer-3.4.1-cp313-cp313-win32.whl", hash = "sha256:eb8178fe3dba6450a3e024e95ac49ed3400e506fd4e9e5c32d30adda88cbd407", size = 95391 },
    { url = "https://files.pythonhosted.org/packages/27/f2/4f9a69cc7712b9b5ad8fdb87039fd89abba997ad5cbe690d1835d40405b0/charset_normalizer-3.4.1-cp313-cp313-win_amd64.whl", hash = "sha256:b1ac5992a838106edb89654e0aebfc24f5848ae2547d22c2c3f66454daa11971", size = 102702 },
    { url = "https://files.pythonhosted.org/packages/0e/f6/65ecc6878a89bb1c23a086ea335ad4bf21a588990c3f535a227b9eea9108/charset_normalizer-3.4.1-py3-none-any.whl", hash = "sha256:d98b1668f06378c6dbefec3b92299716b931cd4e6061f3c875a71ced1780ab85", size = 49767 },
]

[[package]]
name = "click"
version = "8.1.8"
source = { registry = "https://pypi.org/simple" }
dependencies = [
    { name = "colorama", marker = "sys_platform == 'win32' or (extra == 'extra-20-lidar-classification-cpu' and extra == 'extra-20-lidar-classification-cu118')" },
]
sdist = { url = "https://files.pythonhosted.org/packages/b9/2e/0090cbf739cee7d23781ad4b89a9894a41538e4fcf4c31dcdd705b78eb8b/click-8.1.8.tar.gz", hash = "sha256:ed53c9d8990d83c2a27deae68e4ee337473f6330c040a31d4225c9574d16096a", size = 226593 }
wheels = [
    { url = "https://files.pythonhosted.org/packages/7e/d4/7ebdbd03970677812aac39c869717059dbb71a4cfc033ca6e5221787892c/click-8.1.8-py3-none-any.whl", hash = "sha256:63c132bbbed01578a06712a2d1f497bb62d9c1c0d329b7903a866228027263b2", size = 98188 },
]

[[package]]
name = "click-plugins"
version = "1.1.1"
source = { registry = "https://pypi.org/simple" }
dependencies = [
    { name = "click" },
]
sdist = { url = "https://files.pythonhosted.org/packages/5f/1d/45434f64ed749540af821fd7e42b8e4d23ac04b1eda7c26613288d6cd8a8/click-plugins-1.1.1.tar.gz", hash = "sha256:46ab999744a9d831159c3411bb0c79346d94a444df9a3a3742e9ed63645f264b", size = 8164 }
wheels = [
    { url = "https://files.pythonhosted.org/packages/e9/da/824b92d9942f4e472702488857914bdd50f73021efea15b4cad9aca8ecef/click_plugins-1.1.1-py2.py3-none-any.whl", hash = "sha256:5d262006d3222f5057fd81e1623d4443e41dcda5dc815c06b442aa3c02889fc8", size = 7497 },
]

[[package]]
name = "cligj"
version = "0.7.2"
source = { registry = "https://pypi.org/simple" }
dependencies = [
    { name = "click" },
]
sdist = { url = "https://files.pythonhosted.org/packages/ea/0d/837dbd5d8430fd0f01ed72c4cfb2f548180f4c68c635df84ce87956cff32/cligj-0.7.2.tar.gz", hash = "sha256:a4bc13d623356b373c2c27c53dbd9c68cae5d526270bfa71f6c6fa69669c6b27", size = 9803 }
wheels = [
    { url = "https://files.pythonhosted.org/packages/73/86/43fa9f15c5b9fb6e82620428827cd3c284aa933431405d1bcf5231ae3d3e/cligj-0.7.2-py3-none-any.whl", hash = "sha256:c1ca117dbce1fe20a5809dc96f01e1c2840f6dcc939b3ddbb1111bf330ba82df", size = 7069 },
]

[[package]]
name = "colorama"
version = "0.4.6"
source = { registry = "https://pypi.org/simple" }
sdist = { url = "https://files.pythonhosted.org/packages/d8/53/6f443c9a4a8358a93a6792e2acffb9d9d5cb0a5cfd8802644b7b1c9a02e4/colorama-0.4.6.tar.gz", hash = "sha256:08695f5cb7ed6e0531a20572697297273c47b8cae5a63ffc6d6ed5c201be6e44", size = 27697 }
wheels = [
    { url = "https://files.pythonhosted.org/packages/d1/d6/3965ed04c63042e047cb6a3e6ed1a63a35087b6a609aa3a15ed8ac56c221/colorama-0.4.6-py2.py3-none-any.whl", hash = "sha256:4f1d9991f5acc0ca119f9d443620b77f9d6b33703e51011c16baf57afb285fc6", size = 25335 },
]

[[package]]
name = "comm"
version = "0.2.2"
source = { registry = "https://pypi.org/simple" }
dependencies = [
    { name = "traitlets" },
]
sdist = { url = "https://files.pythonhosted.org/packages/e9/a8/fb783cb0abe2b5fded9f55e5703015cdf1c9c85b3669087c538dd15a6a86/comm-0.2.2.tar.gz", hash = "sha256:3fd7a84065306e07bea1773df6eb8282de51ba82f77c72f9c85716ab11fe980e", size = 6210 }
wheels = [
    { url = "https://files.pythonhosted.org/packages/e6/75/49e5bfe642f71f272236b5b2d2691cf915a7283cc0ceda56357b61daa538/comm-0.2.2-py3-none-any.whl", hash = "sha256:e6fb86cb70ff661ee8c9c14e7d36d6de3b4066f1441be4063df9c5009f0a64d3", size = 7180 },
]

[[package]]
name = "contextily"
version = "1.6.2"
source = { registry = "https://pypi.org/simple" }
dependencies = [
    { name = "geopy" },
    { name = "joblib" },
    { name = "matplotlib" },
    { name = "mercantile" },
    { name = "pillow" },
    { name = "rasterio" },
    { name = "requests" },
    { name = "xyzservices" },
]
sdist = { url = "https://files.pythonhosted.org/packages/85/5c/67e809b32a8e4017a2dbfea90d4401167b087fc0cab88e82c7abc4da91d6/contextily-1.6.2.tar.gz", hash = "sha256:3c747925269be248a9b1a761859e05d1681286e04d5d0796bdaf1de3409474bb", size = 22461478 }
wheels = [
    { url = "https://files.pythonhosted.org/packages/fb/46/07a029b73f9a5c7bbf9b538e6441c42014a448f335a1cc780616f2594bad/contextily-1.6.2-py3-none-any.whl", hash = "sha256:b06ead7258b34e73db2e318e33554f54a22d207b3c272b74d8b64801773b3fc3", size = 17149 },
]

[[package]]
name = "contourpy"
version = "1.3.1"
source = { registry = "https://pypi.org/simple" }
dependencies = [
    { name = "numpy" },
]
sdist = { url = "https://files.pythonhosted.org/packages/25/c2/fc7193cc5383637ff390a712e88e4ded0452c9fbcf84abe3de5ea3df1866/contourpy-1.3.1.tar.gz", hash = "sha256:dfd97abd83335045a913e3bcc4a09c0ceadbe66580cf573fe961f4a825efa699", size = 13465753 }
wheels = [
    { url = "https://files.pythonhosted.org/packages/37/6b/175f60227d3e7f5f1549fcb374592be311293132207e451c3d7c654c25fb/contourpy-1.3.1-cp312-cp312-macosx_10_13_x86_64.whl", hash = "sha256:0ffa84be8e0bd33410b17189f7164c3589c229ce5db85798076a3fa136d0e509", size = 271494 },
    { url = "https://files.pythonhosted.org/packages/6b/6a/7833cfae2c1e63d1d8875a50fd23371394f540ce809d7383550681a1fa64/contourpy-1.3.1-cp312-cp312-macosx_11_0_arm64.whl", hash = "sha256:805617228ba7e2cbbfb6c503858e626ab528ac2a32a04a2fe88ffaf6b02c32bc", size = 255444 },
    { url = "https://files.pythonhosted.org/packages/7f/b3/7859efce66eaca5c14ba7619791b084ed02d868d76b928ff56890d2d059d/contourpy-1.3.1-cp312-cp312-manylinux_2_17_aarch64.manylinux2014_aarch64.whl", hash = "sha256:ade08d343436a94e633db932e7e8407fe7de8083967962b46bdfc1b0ced39454", size = 307628 },
    { url = "https://files.pythonhosted.org/packages/48/b2/011415f5e3f0a50b1e285a0bf78eb5d92a4df000553570f0851b6e309076/contourpy-1.3.1-cp312-cp312-manylinux_2_17_ppc64le.manylinux2014_ppc64le.whl", hash = "sha256:47734d7073fb4590b4a40122b35917cd77be5722d80683b249dac1de266aac80", size = 347271 },
    { url = "https://files.pythonhosted.org/packages/84/7d/ef19b1db0f45b151ac78c65127235239a8cf21a59d1ce8507ce03e89a30b/contourpy-1.3.1-cp312-cp312-manylinux_2_17_s390x.manylinux2014_s390x.whl", hash = "sha256:2ba94a401342fc0f8b948e57d977557fbf4d515f03c67682dd5c6191cb2d16ec", size = 318906 },
    { url = "https://files.pythonhosted.org/packages/ba/99/6794142b90b853a9155316c8f470d2e4821fe6f086b03e372aca848227dd/contourpy-1.3.1-cp312-cp312-manylinux_2_17_x86_64.manylinux2014_x86_64.whl", hash = "sha256:efa874e87e4a647fd2e4f514d5e91c7d493697127beb95e77d2f7561f6905bd9", size = 323622 },
    { url = "https://files.pythonhosted.org/packages/3c/0f/37d2c84a900cd8eb54e105f4fa9aebd275e14e266736778bb5dccbf3bbbb/contourpy-1.3.1-cp312-cp312-musllinux_1_2_aarch64.whl", hash = "sha256:1bf98051f1045b15c87868dbaea84f92408337d4f81d0e449ee41920ea121d3b", size = 1266699 },
    { url = "https://files.pythonhosted.org/packages/3a/8a/deb5e11dc7d9cc8f0f9c8b29d4f062203f3af230ba83c30a6b161a6effc9/contourpy-1.3.1-cp312-cp312-musllinux_1_2_x86_64.whl", hash = "sha256:61332c87493b00091423e747ea78200659dc09bdf7fd69edd5e98cef5d3e9a8d", size = 1326395 },
    { url = "https://files.pythonhosted.org/packages/1a/35/7e267ae7c13aaf12322ccc493531f1e7f2eb8fba2927b9d7a05ff615df7a/contourpy-1.3.1-cp312-cp312-win32.whl", hash = "sha256:e914a8cb05ce5c809dd0fe350cfbb4e881bde5e2a38dc04e3afe1b3e58bd158e", size = 175354 },
    { url = "https://files.pythonhosted.org/packages/a1/35/c2de8823211d07e8a79ab018ef03960716c5dff6f4d5bff5af87fd682992/contourpy-1.3.1-cp312-cp312-win_amd64.whl", hash = "sha256:08d9d449a61cf53033612cb368f3a1b26cd7835d9b8cd326647efe43bca7568d", size = 220971 },
    { url = "https://files.pythonhosted.org/packages/9a/e7/de62050dce687c5e96f946a93546910bc67e483fe05324439e329ff36105/contourpy-1.3.1-cp313-cp313-macosx_10_13_x86_64.whl", hash = "sha256:a761d9ccfc5e2ecd1bf05534eda382aa14c3e4f9205ba5b1684ecfe400716ef2", size = 271548 },
    { url = "https://files.pythonhosted.org/packages/78/4d/c2a09ae014ae984c6bdd29c11e74d3121b25eaa117eca0bb76340efd7e1c/contourpy-1.3.1-cp313-cp313-macosx_11_0_arm64.whl", hash = "sha256:523a8ee12edfa36f6d2a49407f705a6ef4c5098de4f498619787e272de93f2d5", size = 255576 },
    { url = "https://files.pythonhosted.org/packages/ab/8a/915380ee96a5638bda80cd061ccb8e666bfdccea38d5741cb69e6dbd61fc/contourpy-1.3.1-cp313-cp313-manylinux_2_17_aarch64.manylinux2014_aarch64.whl", hash = "sha256:ece6df05e2c41bd46776fbc712e0996f7c94e0d0543af1656956d150c4ca7c81", size = 306635 },
    { url = "https://files.pythonhosted.org/packages/29/5c/c83ce09375428298acd4e6582aeb68b1e0d1447f877fa993d9bf6cd3b0a0/contourpy-1.3.1-cp313-cp313-manylinux_2_17_ppc64le.manylinux2014_ppc64le.whl", hash = "sha256:573abb30e0e05bf31ed067d2f82500ecfdaec15627a59d63ea2d95714790f5c2", size = 345925 },
    { url = "https://files.pythonhosted.org/packages/29/63/5b52f4a15e80c66c8078a641a3bfacd6e07106835682454647aca1afc852/contourpy-1.3.1-cp313-cp313-manylinux_2_17_s390x.manylinux2014_s390x.whl", hash = "sha256:a9fa36448e6a3a1a9a2ba23c02012c43ed88905ec80163f2ffe2421c7192a5d7", size = 318000 },
    { url = "https://files.pythonhosted.org/packages/9a/e2/30ca086c692691129849198659bf0556d72a757fe2769eb9620a27169296/contourpy-1.3.1-cp313-cp313-manylinux_2_17_x86_64.manylinux2014_x86_64.whl", hash = "sha256:3ea9924d28fc5586bf0b42d15f590b10c224117e74409dd7a0be3b62b74a501c", size = 322689 },
    { url = "https://files.pythonhosted.org/packages/6b/77/f37812ef700f1f185d348394debf33f22d531e714cf6a35d13d68a7003c7/contourpy-1.3.1-cp313-cp313-musllinux_1_2_aarch64.whl", hash = "sha256:5b75aa69cb4d6f137b36f7eb2ace9280cfb60c55dc5f61c731fdf6f037f958a3", size = 1268413 },
    { url = "https://files.pythonhosted.org/packages/3f/6d/ce84e79cdd128542ebeb268f84abb4b093af78e7f8ec504676673d2675bc/contourpy-1.3.1-cp313-cp313-musllinux_1_2_x86_64.whl", hash = "sha256:041b640d4ec01922083645a94bb3b2e777e6b626788f4095cf21abbe266413c1", size = 1326530 },
    { url = "https://files.pythonhosted.org/packages/72/22/8282f4eae20c73c89bee7a82a19c4e27af9b57bb602ecaa00713d5bdb54d/contourpy-1.3.1-cp313-cp313-win32.whl", hash = "sha256:36987a15e8ace5f58d4d5da9dca82d498c2bbb28dff6e5d04fbfcc35a9cb3a82", size = 175315 },
    { url = "https://files.pythonhosted.org/packages/e3/d5/28bca491f65312b438fbf076589dcde7f6f966b196d900777f5811b9c4e2/contourpy-1.3.1-cp313-cp313-win_amd64.whl", hash = "sha256:a7895f46d47671fa7ceec40f31fae721da51ad34bdca0bee83e38870b1f47ffd", size = 220987 },
    { url = "https://files.pythonhosted.org/packages/2f/24/a4b285d6adaaf9746e4700932f579f1a7b6f9681109f694cfa233ae75c4e/contourpy-1.3.1-cp313-cp313t-macosx_10_13_x86_64.whl", hash = "sha256:9ddeb796389dadcd884c7eb07bd14ef12408aaae358f0e2ae24114d797eede30", size = 285001 },
    { url = "https://files.pythonhosted.org/packages/48/1d/fb49a401b5ca4f06ccf467cd6c4f1fd65767e63c21322b29b04ec40b40b9/contourpy-1.3.1-cp313-cp313t-macosx_11_0_arm64.whl", hash = "sha256:19c1555a6801c2f084c7ddc1c6e11f02eb6a6016ca1318dd5452ba3f613a1751", size = 268553 },
    { url = "https://files.pythonhosted.org/packages/79/1e/4aef9470d13fd029087388fae750dccb49a50c012a6c8d1d634295caa644/contourpy-1.3.1-cp313-cp313t-manylinux_2_17_aarch64.manylinux2014_aarch64.whl", hash = "sha256:841ad858cff65c2c04bf93875e384ccb82b654574a6d7f30453a04f04af71342", size = 310386 },
    { url = "https://files.pythonhosted.org/packages/b0/34/910dc706ed70153b60392b5305c708c9810d425bde12499c9184a1100888/contourpy-1.3.1-cp313-cp313t-manylinux_2_17_ppc64le.manylinux2014_ppc64le.whl", hash = "sha256:4318af1c925fb9a4fb190559ef3eec206845f63e80fb603d47f2d6d67683901c", size = 349806 },
    { url = "https://files.pythonhosted.org/packages/31/3c/faee6a40d66d7f2a87f7102236bf4780c57990dd7f98e5ff29881b1b1344/contourpy-1.3.1-cp313-cp313t-manylinux_2_17_s390x.manylinux2014_s390x.whl", hash = "sha256:14c102b0eab282427b662cb590f2e9340a9d91a1c297f48729431f2dcd16e14f", size = 321108 },
    { url = "https://files.pythonhosted.org/packages/17/69/390dc9b20dd4bb20585651d7316cc3054b7d4a7b4f8b710b2b698e08968d/contourpy-1.3.1-cp313-cp313t-manylinux_2_17_x86_64.manylinux2014_x86_64.whl", hash = "sha256:05e806338bfeaa006acbdeba0ad681a10be63b26e1b17317bfac3c5d98f36cda", size = 327291 },
    { url = "https://files.pythonhosted.org/packages/ef/74/7030b67c4e941fe1e5424a3d988080e83568030ce0355f7c9fc556455b01/contourpy-1.3.1-cp313-cp313t-musllinux_1_2_aarch64.whl", hash = "sha256:4d76d5993a34ef3df5181ba3c92fabb93f1eaa5729504fb03423fcd9f3177242", size = 1263752 },
    { url = "https://files.pythonhosted.org/packages/f0/ed/92d86f183a8615f13f6b9cbfc5d4298a509d6ce433432e21da838b4b63f4/contourpy-1.3.1-cp313-cp313t-musllinux_1_2_x86_64.whl", hash = "sha256:89785bb2a1980c1bd87f0cb1517a71cde374776a5f150936b82580ae6ead44a1", size = 1318403 },
    { url = "https://files.pythonhosted.org/packages/b3/0e/c8e4950c77dcfc897c71d61e56690a0a9df39543d2164040301b5df8e67b/contourpy-1.3.1-cp313-cp313t-win32.whl", hash = "sha256:8eb96e79b9f3dcadbad2a3891672f81cdcab7f95b27f28f1c67d75f045b6b4f1", size = 185117 },
    { url = "https://files.pythonhosted.org/packages/c1/31/1ae946f11dfbd229222e6d6ad8e7bd1891d3d48bde5fbf7a0beb9491f8e3/contourpy-1.3.1-cp313-cp313t-win_amd64.whl", hash = "sha256:287ccc248c9e0d0566934e7d606201abd74761b5703d804ff3df8935f523d546", size = 236668 },
]

[[package]]
name = "cycler"
version = "0.12.1"
source = { registry = "https://pypi.org/simple" }
sdist = { url = "https://files.pythonhosted.org/packages/a9/95/a3dbbb5028f35eafb79008e7522a75244477d2838f38cbb722248dabc2a8/cycler-0.12.1.tar.gz", hash = "sha256:88bb128f02ba341da8ef447245a9e138fae777f6a23943da4540077d3601eb1c", size = 7615 }
wheels = [
    { url = "https://files.pythonhosted.org/packages/e7/05/c19819d5e3d95294a6f5947fb9b9629efb316b96de511b418c53d245aae6/cycler-0.12.1-py3-none-any.whl", hash = "sha256:85cef7cff222d8644161529808465972e51340599459b8ac3ccbac5a854e0d30", size = 8321 },
]

[[package]]
name = "debugpy"
version = "1.8.13"
source = { registry = "https://pypi.org/simple" }
sdist = { url = "https://files.pythonhosted.org/packages/51/d4/f35f539e11c9344652f362c22413ec5078f677ac71229dc9b4f6f85ccaa3/debugpy-1.8.13.tar.gz", hash = "sha256:837e7bef95bdefba426ae38b9a94821ebdc5bea55627879cd48165c90b9e50ce", size = 1641193 }
wheels = [
    { url = "https://files.pythonhosted.org/packages/79/ad/dff929b6b5403feaab0af0e5bb460fd723f9c62538b718a9af819b8fff20/debugpy-1.8.13-cp312-cp312-macosx_14_0_universal2.whl", hash = "sha256:2b8de94c5c78aa0d0ed79023eb27c7c56a64c68217d881bee2ffbcb13951d0c1", size = 2501004 },
    { url = "https://files.pythonhosted.org/packages/d6/4f/b7d42e6679f0bb525888c278b0c0d2b6dff26ed42795230bb46eaae4f9b3/debugpy-1.8.13-cp312-cp312-manylinux_2_5_x86_64.manylinux1_x86_64.manylinux_2_17_x86_64.manylinux2014_x86_64.whl", hash = "sha256:887d54276cefbe7290a754424b077e41efa405a3e07122d8897de54709dbe522", size = 4222346 },
    { url = "https://files.pythonhosted.org/packages/ec/18/d9b3e88e85d41f68f77235112adc31012a784e45a3fcdbb039777d570a0f/debugpy-1.8.13-cp312-cp312-win32.whl", hash = "sha256:3872ce5453b17837ef47fb9f3edc25085ff998ce63543f45ba7af41e7f7d370f", size = 5226639 },
    { url = "https://files.pythonhosted.org/packages/c9/f7/0df18a4f530ed3cc06f0060f548efe9e3316102101e311739d906f5650be/debugpy-1.8.13-cp312-cp312-win_amd64.whl", hash = "sha256:63ca7670563c320503fea26ac688988d9d6b9c6a12abc8a8cf2e7dd8e5f6b6ea", size = 5268735 },
    { url = "https://files.pythonhosted.org/packages/b1/db/ae7cd645c1826aae557cebccbc448f0cc9a818d364efb88f8d80e7a03f41/debugpy-1.8.13-cp313-cp313-macosx_14_0_universal2.whl", hash = "sha256:31abc9618be4edad0b3e3a85277bc9ab51a2d9f708ead0d99ffb5bb750e18503", size = 2485416 },
    { url = "https://files.pythonhosted.org/packages/ec/ed/db4b10ff3b5bb30fe41d9e86444a08bb6448e4d8265e7768450b8408dd36/debugpy-1.8.13-cp313-cp313-manylinux_2_5_x86_64.manylinux1_x86_64.manylinux_2_17_x86_64.manylinux2014_x86_64.whl", hash = "sha256:a0bd87557f97bced5513a74088af0b84982b6ccb2e254b9312e29e8a5c4270eb", size = 4218784 },
    { url = "https://files.pythonhosted.org/packages/82/82/ed81852a8d94086f51664d032d83c7f87cd2b087c6ea70dabec7c1ba813d/debugpy-1.8.13-cp313-cp313-win32.whl", hash = "sha256:5268ae7fdca75f526d04465931cb0bd24577477ff50e8bb03dab90983f4ebd02", size = 5226270 },
    { url = "https://files.pythonhosted.org/packages/15/63/aa92fb341a78ec40f1c414ec7a7885c2ee17032eee00d12cee0cdc502af4/debugpy-1.8.13-cp313-cp313-win_amd64.whl", hash = "sha256:79ce4ed40966c4c1631d0131606b055a5a2f8e430e3f7bf8fd3744b09943e8e8", size = 5268621 },
    { url = "https://files.pythonhosted.org/packages/37/4f/0b65410a08b6452bfd3f7ed6f3610f1a31fb127f46836e82d31797065dcb/debugpy-1.8.13-py2.py3-none-any.whl", hash = "sha256:d4ba115cdd0e3a70942bd562adba9ec8c651fe69ddde2298a1be296fc331906f", size = 5229306 },
]

[[package]]
name = "decorator"
version = "5.2.1"
source = { registry = "https://pypi.org/simple" }
sdist = { url = "https://files.pythonhosted.org/packages/43/fa/6d96a0978d19e17b68d634497769987b16c8f4cd0a7a05048bec693caa6b/decorator-5.2.1.tar.gz", hash = "sha256:65f266143752f734b0a7cc83c46f4618af75b8c5911b00ccb61d0ac9b6da0360", size = 56711 }
wheels = [
    { url = "https://files.pythonhosted.org/packages/4e/8c/f3147f5c4b73e7550fe5f9352eaa956ae838d5c51eb58e7a25b9f3e2643b/decorator-5.2.1-py3-none-any.whl", hash = "sha256:d316bb415a2d9e2d2b3abcc4084c6502fc09240e292cd76a76afc106a1c8e04a", size = 9190 },
]

[[package]]
name = "defusedxml"
version = "0.7.1"
source = { registry = "https://pypi.org/simple" }
sdist = { url = "https://files.pythonhosted.org/packages/0f/d5/c66da9b79e5bdb124974bfe172b4daf3c984ebd9c2a06e2b8a4dc7331c72/defusedxml-0.7.1.tar.gz", hash = "sha256:1bb3032db185915b62d7c6209c5a8792be6a32ab2fedacc84e01b52c51aa3e69", size = 75520 }
wheels = [
    { url = "https://files.pythonhosted.org/packages/07/6c/aa3f2f849e01cb6a001cd8554a88d4c77c5c1a31c95bdf1cf9301e6d9ef4/defusedxml-0.7.1-py2.py3-none-any.whl", hash = "sha256:a352e7e428770286cc899e2542b6cdaedb2b4953ff269a210103ec58f6198a61", size = 25604 },
]

[[package]]
name = "executing"
version = "2.2.0"
source = { registry = "https://pypi.org/simple" }
sdist = { url = "https://files.pythonhosted.org/packages/91/50/a9d80c47ff289c611ff12e63f7c5d13942c65d68125160cefd768c73e6e4/executing-2.2.0.tar.gz", hash = "sha256:5d108c028108fe2551d1a7b2e8b713341e2cb4fc0aa7dcf966fa4327a5226755", size = 978693 }
wheels = [
    { url = "https://files.pythonhosted.org/packages/7b/8f/c4d9bafc34ad7ad5d8dc16dd1347ee0e507a52c3adb6bfa8887e1c6a26ba/executing-2.2.0-py2.py3-none-any.whl", hash = "sha256:11387150cad388d62750327a53d3339fad4888b39a6fe233c3afbb54ecffd3aa", size = 26702 },
]

[[package]]
name = "fastjsonschema"
version = "2.21.1"
source = { registry = "https://pypi.org/simple" }
sdist = { url = "https://files.pythonhosted.org/packages/8b/50/4b769ce1ac4071a1ef6d86b1a3fb56cdc3a37615e8c5519e1af96cdac366/fastjsonschema-2.21.1.tar.gz", hash = "sha256:794d4f0a58f848961ba16af7b9c85a3e88cd360df008c59aac6fc5ae9323b5d4", size = 373939 }
wheels = [
    { url = "https://files.pythonhosted.org/packages/90/2b/0817a2b257fe88725c25589d89aec060581aabf668707a8d03b2e9e0cb2a/fastjsonschema-2.21.1-py3-none-any.whl", hash = "sha256:c9e5b7e908310918cf494a434eeb31384dd84a98b57a30bcb1f535015b554667", size = 23924 },
]

[[package]]
name = "filelock"
version = "3.18.0"
source = { registry = "https://pypi.org/simple" }
sdist = { url = "https://files.pythonhosted.org/packages/0a/10/c23352565a6544bdc5353e0b15fc1c563352101f30e24bf500207a54df9a/filelock-3.18.0.tar.gz", hash = "sha256:adbc88eabb99d2fec8c9c1b229b171f18afa655400173ddc653d5d01501fb9f2", size = 18075 }
wheels = [
    { url = "https://files.pythonhosted.org/packages/4d/36/2a115987e2d8c300a974597416d9de88f2444426de9571f4b59b2cca3acc/filelock-3.18.0-py3-none-any.whl", hash = "sha256:c401f4f8377c4464e6db25fff06205fd89bdd83b65eb0488ed1b160f780e21de", size = 16215 },
]

[[package]]
name = "fonttools"
version = "4.56.0"
source = { registry = "https://pypi.org/simple" }
sdist = { url = "https://files.pythonhosted.org/packages/1c/8c/9ffa2a555af0e5e5d0e2ed7fdd8c9bef474ed676995bb4c57c9cd0014248/fonttools-4.56.0.tar.gz", hash = "sha256:a114d1567e1a1586b7e9e7fc2ff686ca542a82769a296cef131e4c4af51e58f4", size = 3462892 }
wheels = [
    { url = "https://files.pythonhosted.org/packages/39/32/71cfd6877999576a11824a7fe7bc0bb57c5c72b1f4536fa56a3e39552643/fonttools-4.56.0-cp312-cp312-macosx_10_13_universal2.whl", hash = "sha256:d6f195c14c01bd057bc9b4f70756b510e009c83c5ea67b25ced3e2c38e6ee6e9", size = 2747757 },
    { url = "https://files.pythonhosted.org/packages/15/52/d9f716b072c5061a0b915dd4c387f74bef44c68c069e2195c753905bd9b7/fonttools-4.56.0-cp312-cp312-macosx_10_13_x86_64.whl", hash = "sha256:fa760e5fe8b50cbc2d71884a1eff2ed2b95a005f02dda2fa431560db0ddd927f", size = 2279007 },
    { url = "https://files.pythonhosted.org/packages/d1/97/f1b3a8afa9a0d814a092a25cd42f59ccb98a0bb7a295e6e02fc9ba744214/fonttools-4.56.0-cp312-cp312-manylinux_2_17_aarch64.manylinux2014_aarch64.whl", hash = "sha256:d54a45d30251f1d729e69e5b675f9a08b7da413391a1227781e2a297fa37f6d2", size = 4783991 },
    { url = "https://files.pythonhosted.org/packages/95/70/2a781bedc1c45a0c61d29c56425609b22ed7f971da5d7e5df2679488741b/fonttools-4.56.0-cp312-cp312-manylinux_2_5_x86_64.manylinux1_x86_64.manylinux_2_17_x86_64.manylinux2014_x86_64.whl", hash = "sha256:661a8995d11e6e4914a44ca7d52d1286e2d9b154f685a4d1f69add8418961563", size = 4855109 },
    { url = "https://files.pythonhosted.org/packages/0c/02/a2597858e61a5e3fb6a14d5f6be9e6eb4eaf090da56ad70cedcbdd201685/fonttools-4.56.0-cp312-cp312-musllinux_1_2_aarch64.whl", hash = "sha256:9d94449ad0a5f2a8bf5d2f8d71d65088aee48adbe45f3c5f8e00e3ad861ed81a", size = 4762496 },
    { url = "https://files.pythonhosted.org/packages/f2/00/aaf00100d6078fdc73f7352b44589804af9dc12b182a2540b16002152ba4/fonttools-4.56.0-cp312-cp312-musllinux_1_2_x86_64.whl", hash = "sha256:f59746f7953f69cc3290ce2f971ab01056e55ddd0fb8b792c31a8acd7fee2d28", size = 4990094 },
    { url = "https://files.pythonhosted.org/packages/bf/dc/3ff1db522460db60cf3adaf1b64e0c72b43406717d139786d3fa1eb20709/fonttools-4.56.0-cp312-cp312-win32.whl", hash = "sha256:bce60f9a977c9d3d51de475af3f3581d9b36952e1f8fc19a1f2254f1dda7ce9c", size = 2142888 },
    { url = "https://files.pythonhosted.org/packages/6f/e3/5a181a85777f7809076e51f7422e0dc77eb04676c40ec8bf6a49d390d1ff/fonttools-4.56.0-cp312-cp312-win_amd64.whl", hash = "sha256:300c310bb725b2bdb4f5fc7e148e190bd69f01925c7ab437b9c0ca3e1c7cd9ba", size = 2189734 },
    { url = "https://files.pythonhosted.org/packages/a5/55/f06b48d48e0b4ec3a3489efafe9bd4d81b6e0802ac51026e3ee4634e89ba/fonttools-4.56.0-cp313-cp313-macosx_10_13_universal2.whl", hash = "sha256:f20e2c0dfab82983a90f3d00703ac0960412036153e5023eed2b4641d7d5e692", size = 2735127 },
    { url = "https://files.pythonhosted.org/packages/59/db/d2c7c9b6dd5cbd46f183e650a47403ffb88fca17484eb7c4b1cd88f9e513/fonttools-4.56.0-cp313-cp313-macosx_10_13_x86_64.whl", hash = "sha256:f36a0868f47b7566237640c026c65a86d09a3d9ca5df1cd039e30a1da73098a0", size = 2272519 },
    { url = "https://files.pythonhosted.org/packages/4d/a2/da62d779c34a0e0c06415f02eab7fa3466de5d46df459c0275a255cefc65/fonttools-4.56.0-cp313-cp313-manylinux_2_17_aarch64.manylinux2014_aarch64.whl", hash = "sha256:62b4c6802fa28e14dba010e75190e0e6228513573f1eeae57b11aa1a39b7e5b1", size = 4762423 },
    { url = "https://files.pythonhosted.org/packages/be/6a/fd4018e0448c8a5e12138906411282c5eab51a598493f080a9f0960e658f/fonttools-4.56.0-cp313-cp313-manylinux_2_5_x86_64.manylinux1_x86_64.manylinux_2_17_x86_64.manylinux2014_x86_64.whl", hash = "sha256:a05d1f07eb0a7d755fbe01fee1fd255c3a4d3730130cf1bfefb682d18fd2fcea", size = 4834442 },
    { url = "https://files.pythonhosted.org/packages/6d/63/fa1dec8efb35bc11ef9c39b2d74754b45d48a3ccb2cf78c0109c0af639e8/fonttools-4.56.0-cp313-cp313-musllinux_1_2_aarch64.whl", hash = "sha256:0073b62c3438cf0058488c002ea90489e8801d3a7af5ce5f7c05c105bee815c3", size = 4742800 },
    { url = "https://files.pythonhosted.org/packages/dd/f4/963247ae8c73ccc4cf2929e7162f595c81dbe17997d1d0ea77da24a217c9/fonttools-4.56.0-cp313-cp313-musllinux_1_2_x86_64.whl", hash = "sha256:e2cad98c94833465bcf28f51c248aaf07ca022efc6a3eba750ad9c1e0256d278", size = 4963746 },
    { url = "https://files.pythonhosted.org/packages/ea/e0/46f9600c39c644b54e4420f941f75fa200d9288c9ae171e5d80918b8cbb9/fonttools-4.56.0-cp313-cp313-win32.whl", hash = "sha256:d0cb73ccf7f6d7ca8d0bc7ea8ac0a5b84969a41c56ac3ac3422a24df2680546f", size = 2140927 },
    { url = "https://files.pythonhosted.org/packages/27/6d/3edda54f98a550a0473f032d8050315fbc8f1b76a0d9f3879b72ebb2cdd6/fonttools-4.56.0-cp313-cp313-win_amd64.whl", hash = "sha256:62cc1253827d1e500fde9dbe981219fea4eb000fd63402283472d38e7d8aa1c6", size = 2186709 },
    { url = "https://files.pythonhosted.org/packages/bf/ff/44934a031ce5a39125415eb405b9efb76fe7f9586b75291d66ae5cbfc4e6/fonttools-4.56.0-py3-none-any.whl", hash = "sha256:1088182f68c303b50ca4dc0c82d42083d176cba37af1937e1a976a31149d4d14", size = 1089800 },
]

[[package]]
name = "fqdn"
version = "1.5.1"
source = { registry = "https://pypi.org/simple" }
sdist = { url = "https://files.pythonhosted.org/packages/30/3e/a80a8c077fd798951169626cde3e239adeba7dab75deb3555716415bd9b0/fqdn-1.5.1.tar.gz", hash = "sha256:105ed3677e767fb5ca086a0c1f4bb66ebc3c100be518f0e0d755d9eae164d89f", size = 6015 }
wheels = [
    { url = "https://files.pythonhosted.org/packages/cf/58/8acf1b3e91c58313ce5cb67df61001fc9dcd21be4fadb76c1a2d540e09ed/fqdn-1.5.1-py3-none-any.whl", hash = "sha256:3a179af3761e4df6eb2e026ff9e1a3033d3587bf980a0b1b2e1e5d08d7358014", size = 9121 },
]

[[package]]
name = "fsspec"
version = "2025.3.2"
source = { registry = "https://pypi.org/simple" }
sdist = { url = "https://files.pythonhosted.org/packages/45/d8/8425e6ba5fcec61a1d16e41b1b71d2bf9344f1fe48012c2b48b9620feae5/fsspec-2025.3.2.tar.gz", hash = "sha256:e52c77ef398680bbd6a98c0e628fbc469491282981209907bbc8aea76a04fdc6", size = 299281 }
wheels = [
    { url = "https://files.pythonhosted.org/packages/44/4b/e0cfc1a6f17e990f3e64b7d941ddc4acdc7b19d6edd51abf495f32b1a9e4/fsspec-2025.3.2-py3-none-any.whl", hash = "sha256:2daf8dc3d1dfa65b6aa37748d112773a7a08416f6c70d96b264c96476ecaf711", size = 194435 },
]

[[package]]
name = "geographiclib"
version = "2.0"
source = { registry = "https://pypi.org/simple" }
sdist = { url = "https://files.pythonhosted.org/packages/96/cd/90271fd195d79a9c2af0ca21632b297a6cc3e852e0413a2e4519e67be213/geographiclib-2.0.tar.gz", hash = "sha256:f7f41c85dc3e1c2d3d935ec86660dc3b2c848c83e17f9a9e51ba9d5146a15859", size = 36720 }
wheels = [
    { url = "https://files.pythonhosted.org/packages/9f/5a/a26132406f1f40cf51ea349a5f11b0a46cec02a2031ff82e391c2537247a/geographiclib-2.0-py3-none-any.whl", hash = "sha256:6b7225248e45ff7edcee32becc4e0a1504c606ac5ee163a5656d482e0cd38734", size = 40324 },
]

[[package]]
name = "geopandas"
version = "1.0.1"
source = { registry = "https://pypi.org/simple" }
dependencies = [
    { name = "numpy" },
    { name = "packaging" },
    { name = "pandas" },
    { name = "pyogrio" },
    { name = "pyproj" },
    { name = "shapely" },
]
sdist = { url = "https://files.pythonhosted.org/packages/39/08/2cf5d85356e45b10b8d066cf4c3ba1e9e3185423c48104eed87e8afd0455/geopandas-1.0.1.tar.gz", hash = "sha256:b8bf70a5534588205b7a56646e2082fb1de9a03599651b3d80c99ea4c2ca08ab", size = 317736 }
wheels = [
    { url = "https://files.pythonhosted.org/packages/c4/64/7d344cfcef5efddf9cf32f59af7f855828e9d74b5f862eddf5bfd9f25323/geopandas-1.0.1-py3-none-any.whl", hash = "sha256:01e147d9420cc374d26f51fc23716ac307f32b49406e4bd8462c07e82ed1d3d6", size = 323587 },
]

[[package]]
name = "geopy"
version = "2.4.1"
source = { registry = "https://pypi.org/simple" }
dependencies = [
    { name = "geographiclib" },
]
sdist = { url = "https://files.pythonhosted.org/packages/0e/fd/ef6d53875ceab72c1fad22dbed5ec1ad04eb378c2251a6a8024bad890c3b/geopy-2.4.1.tar.gz", hash = "sha256:50283d8e7ad07d89be5cb027338c6365a32044df3ae2556ad3f52f4840b3d0d1", size = 117625 }
wheels = [
    { url = "https://files.pythonhosted.org/packages/e5/15/cf2a69ade4b194aa524ac75112d5caac37414b20a3a03e6865dfe0bd1539/geopy-2.4.1-py3-none-any.whl", hash = "sha256:ae8b4bc5c1131820f4d75fce9d4aaaca0c85189b3aa5d64c3dcaf5e3b7b882a7", size = 125437 },
]

[[package]]
name = "h11"
version = "0.14.0"
source = { registry = "https://pypi.org/simple" }
sdist = { url = "https://files.pythonhosted.org/packages/f5/38/3af3d3633a34a3316095b39c8e8fb4853a28a536e55d347bd8d8e9a14b03/h11-0.14.0.tar.gz", hash = "sha256:8f19fbbe99e72420ff35c00b27a34cb9937e902a8b810e2c88300c6f0a3b699d", size = 100418 }
wheels = [
    { url = "https://files.pythonhosted.org/packages/95/04/ff642e65ad6b90db43e668d70ffb6736436c7ce41fcc549f4e9472234127/h11-0.14.0-py3-none-any.whl", hash = "sha256:e3fe4ac4b851c468cc8363d500db52c2ead036020723024a109d37346efaa761", size = 58259 },
]

[[package]]
name = "httpcore"
version = "1.0.7"
source = { registry = "https://pypi.org/simple" }
dependencies = [
    { name = "certifi" },
    { name = "h11" },
]
sdist = { url = "https://files.pythonhosted.org/packages/6a/41/d7d0a89eb493922c37d343b607bc1b5da7f5be7e383740b4753ad8943e90/httpcore-1.0.7.tar.gz", hash = "sha256:8551cb62a169ec7162ac7be8d4817d561f60e08eaa485234898414bb5a8a0b4c", size = 85196 }
wheels = [
    { url = "https://files.pythonhosted.org/packages/87/f5/72347bc88306acb359581ac4d52f23c0ef445b57157adedb9aee0cd689d2/httpcore-1.0.7-py3-none-any.whl", hash = "sha256:a3fff8f43dc260d5bd363d9f9cf1830fa3a458b332856f34282de498ed420edd", size = 78551 },
]

[[package]]
name = "httpx"
version = "0.28.1"
source = { registry = "https://pypi.org/simple" }
dependencies = [
    { name = "anyio" },
    { name = "certifi" },
    { name = "httpcore" },
    { name = "idna" },
]
sdist = { url = "https://files.pythonhosted.org/packages/b1/df/48c586a5fe32a0f01324ee087459e112ebb7224f646c0b5023f5e79e9956/httpx-0.28.1.tar.gz", hash = "sha256:75e98c5f16b0f35b567856f597f06ff2270a374470a5c2392242528e3e3e42fc", size = 141406 }
wheels = [
    { url = "https://files.pythonhosted.org/packages/2a/39/e50c7c3a983047577ee07d2a9e53faf5a69493943ec3f6a384bdc792deb2/httpx-0.28.1-py3-none-any.whl", hash = "sha256:d909fcccc110f8c7faf814ca82a9a4d816bc5a6dbfea25d6591d6985b8ba59ad", size = 73517 },
]

[[package]]
name = "idna"
version = "3.10"
source = { registry = "https://pypi.org/simple" }
sdist = { url = "https://files.pythonhosted.org/packages/f1/70/7703c29685631f5a7590aa73f1f1d3fa9a380e654b86af429e0934a32f7d/idna-3.10.tar.gz", hash = "sha256:12f65c9b470abda6dc35cf8e63cc574b1c52b11df2c86030af0ac09b01b13ea9", size = 190490 }
wheels = [
    { url = "https://files.pythonhosted.org/packages/76/c6/c88e154df9c4e1a2a66ccf0005a88dfb2650c1dffb6f5ce603dfbd452ce3/idna-3.10-py3-none-any.whl", hash = "sha256:946d195a0d259cbba61165e88e65941f16e9b36ea6ddb97f00452bae8b1287d3", size = 70442 },
]

[[package]]
name = "ipykernel"
version = "6.29.5"
source = { registry = "https://pypi.org/simple" }
dependencies = [
    { name = "appnope", marker = "sys_platform == 'darwin' or (extra == 'extra-20-lidar-classification-cpu' and extra == 'extra-20-lidar-classification-cu118')" },
    { name = "comm" },
    { name = "debugpy" },
    { name = "ipython" },
    { name = "jupyter-client" },
    { name = "jupyter-core" },
    { name = "matplotlib-inline" },
    { name = "nest-asyncio" },
    { name = "packaging" },
    { name = "psutil" },
    { name = "pyzmq" },
    { name = "tornado" },
    { name = "traitlets" },
]
sdist = { url = "https://files.pythonhosted.org/packages/e9/5c/67594cb0c7055dc50814b21731c22a601101ea3b1b50a9a1b090e11f5d0f/ipykernel-6.29.5.tar.gz", hash = "sha256:f093a22c4a40f8828f8e330a9c297cb93dcab13bd9678ded6de8e5cf81c56215", size = 163367 }
wheels = [
    { url = "https://files.pythonhosted.org/packages/94/5c/368ae6c01c7628438358e6d337c19b05425727fbb221d2a3c4303c372f42/ipykernel-6.29.5-py3-none-any.whl", hash = "sha256:afdb66ba5aa354b09b91379bac28ae4afebbb30e8b39510c9690afb7a10421b5", size = 117173 },
]

[[package]]
name = "ipython"
version = "9.0.2"
source = { registry = "https://pypi.org/simple" }
dependencies = [
    { name = "colorama", marker = "sys_platform == 'win32' or (extra == 'extra-20-lidar-classification-cpu' and extra == 'extra-20-lidar-classification-cu118')" },
    { name = "decorator" },
    { name = "ipython-pygments-lexers" },
    { name = "jedi" },
    { name = "matplotlib-inline" },
    { name = "pexpect", marker = "(sys_platform != 'emscripten' and sys_platform != 'win32') or (sys_platform == 'emscripten' and extra == 'extra-20-lidar-classification-cpu' and extra == 'extra-20-lidar-classification-cu118') or (sys_platform == 'win32' and extra == 'extra-20-lidar-classification-cpu' and extra == 'extra-20-lidar-classification-cu118')" },
    { name = "prompt-toolkit" },
    { name = "pygments" },
    { name = "stack-data" },
    { name = "traitlets" },
]
sdist = { url = "https://files.pythonhosted.org/packages/7d/ce/012a0f40ca58a966f87a6e894d6828e2817657cbdf522b02a5d3a87d92ce/ipython-9.0.2.tar.gz", hash = "sha256:ec7b479e3e5656bf4f58c652c120494df1820f4f28f522fb7ca09e213c2aab52", size = 4366102 }
wheels = [
    { url = "https://files.pythonhosted.org/packages/20/3a/917cb9e72f4e1a4ea13c862533205ae1319bd664119189ee5cc9e4e95ebf/ipython-9.0.2-py3-none-any.whl", hash = "sha256:143ef3ea6fb1e1bffb4c74b114051de653ffb7737a3f7ab1670e657ca6ae8c44", size = 600524 },
]

[[package]]
name = "ipython-pygments-lexers"
version = "1.1.1"
source = { registry = "https://pypi.org/simple" }
dependencies = [
    { name = "pygments" },
]
sdist = { url = "https://files.pythonhosted.org/packages/ef/4c/5dd1d8af08107f88c7f741ead7a40854b8ac24ddf9ae850afbcf698aa552/ipython_pygments_lexers-1.1.1.tar.gz", hash = "sha256:09c0138009e56b6854f9535736f4171d855c8c08a563a0dcd8022f78355c7e81", size = 8393 }
wheels = [
    { url = "https://files.pythonhosted.org/packages/d9/33/1f075bf72b0b747cb3288d011319aaf64083cf2efef8354174e3ed4540e2/ipython_pygments_lexers-1.1.1-py3-none-any.whl", hash = "sha256:a9462224a505ade19a605f71f8fa63c2048833ce50abc86768a0d81d876dc81c", size = 8074 },
]

[[package]]
name = "ipywidgets"
version = "8.1.5"
source = { registry = "https://pypi.org/simple" }
dependencies = [
    { name = "comm" },
    { name = "ipython" },
    { name = "jupyterlab-widgets" },
    { name = "traitlets" },
    { name = "widgetsnbextension" },
]
sdist = { url = "https://files.pythonhosted.org/packages/c7/4c/dab2a281b07596a5fc220d49827fe6c794c66f1493d7a74f1df0640f2cc5/ipywidgets-8.1.5.tar.gz", hash = "sha256:870e43b1a35656a80c18c9503bbf2d16802db1cb487eec6fab27d683381dde17", size = 116723 }
wheels = [
    { url = "https://files.pythonhosted.org/packages/22/2d/9c0b76f2f9cc0ebede1b9371b6f317243028ed60b90705863d493bae622e/ipywidgets-8.1.5-py3-none-any.whl", hash = "sha256:3290f526f87ae6e77655555baba4f36681c555b8bdbbff430b70e52c34c86245", size = 139767 },
]

[[package]]
name = "isoduration"
version = "20.11.0"
source = { registry = "https://pypi.org/simple" }
dependencies = [
    { name = "arrow" },
]
sdist = { url = "https://files.pythonhosted.org/packages/7c/1a/3c8edc664e06e6bd06cce40c6b22da5f1429aa4224d0c590f3be21c91ead/isoduration-20.11.0.tar.gz", hash = "sha256:ac2f9015137935279eac671f94f89eb00584f940f5dc49462a0c4ee692ba1bd9", size = 11649 }
wheels = [
    { url = "https://files.pythonhosted.org/packages/7b/55/e5326141505c5d5e34c5e0935d2908a74e4561eca44108fbfb9c13d2911a/isoduration-20.11.0-py3-none-any.whl", hash = "sha256:b2904c2a4228c3d44f409c8ae8e2370eb21a26f7ac2ec5446df141dde3452042", size = 11321 },
]

[[package]]
name = "jedi"
version = "0.19.2"
source = { registry = "https://pypi.org/simple" }
dependencies = [
    { name = "parso" },
]
sdist = { url = "https://files.pythonhosted.org/packages/72/3a/79a912fbd4d8dd6fbb02bf69afd3bb72cf0c729bb3063c6f4498603db17a/jedi-0.19.2.tar.gz", hash = "sha256:4770dc3de41bde3966b02eb84fbcf557fb33cce26ad23da12c742fb50ecb11f0", size = 1231287 }
wheels = [
    { url = "https://files.pythonhosted.org/packages/c0/5a/9cac0c82afec3d09ccd97c8b6502d48f165f9124db81b4bcb90b4af974ee/jedi-0.19.2-py2.py3-none-any.whl", hash = "sha256:a8ef22bde8490f57fe5c7681a3c83cb58874daf72b4784de3cce5b6ef6edb5b9", size = 1572278 },
]

[[package]]
name = "jinja2"
version = "3.1.6"
source = { registry = "https://pypi.org/simple" }
dependencies = [
    { name = "markupsafe" },
]
sdist = { url = "https://files.pythonhosted.org/packages/df/bf/f7da0350254c0ed7c72f3e33cef02e048281fec7ecec5f032d4aac52226b/jinja2-3.1.6.tar.gz", hash = "sha256:0137fb05990d35f1275a587e9aee6d56da821fc83491a0fb838183be43f66d6d", size = 245115 }
wheels = [
    { url = "https://files.pythonhosted.org/packages/62/a1/3d680cbfd5f4b8f15abc1d571870c5fc3e594bb582bc3b64ea099db13e56/jinja2-3.1.6-py3-none-any.whl", hash = "sha256:85ece4451f492d0c13c5dd7c13a64681a86afae63a5f347908daf103ce6d2f67", size = 134899 },
]

[[package]]
name = "joblib"
version = "1.4.2"
source = { registry = "https://pypi.org/simple" }
sdist = { url = "https://files.pythonhosted.org/packages/64/33/60135848598c076ce4b231e1b1895170f45fbcaeaa2c9d5e38b04db70c35/joblib-1.4.2.tar.gz", hash = "sha256:2382c5816b2636fbd20a09e0f4e9dad4736765fdfb7dca582943b9c1366b3f0e", size = 2116621 }
wheels = [
    { url = "https://files.pythonhosted.org/packages/91/29/df4b9b42f2be0b623cbd5e2140cafcaa2bef0759a00b7b70104dcfe2fb51/joblib-1.4.2-py3-none-any.whl", hash = "sha256:06d478d5674cbc267e7496a410ee875abd68e4340feff4490bcb7afb88060ae6", size = 301817 },
]

[[package]]
name = "json5"
version = "0.10.0"
source = { registry = "https://pypi.org/simple" }
sdist = { url = "https://files.pythonhosted.org/packages/85/3d/bbe62f3d0c05a689c711cff57b2e3ac3d3e526380adb7c781989f075115c/json5-0.10.0.tar.gz", hash = "sha256:e66941c8f0a02026943c52c2eb34ebeb2a6f819a0be05920a6f5243cd30fd559", size = 48202 }
wheels = [
    { url = "https://files.pythonhosted.org/packages/aa/42/797895b952b682c3dafe23b1834507ee7f02f4d6299b65aaa61425763278/json5-0.10.0-py3-none-any.whl", hash = "sha256:19b23410220a7271e8377f81ba8aacba2fdd56947fbb137ee5977cbe1f5e8dfa", size = 34049 },
]

[[package]]
name = "jsonpointer"
version = "3.0.0"
source = { registry = "https://pypi.org/simple" }
sdist = { url = "https://files.pythonhosted.org/packages/6a/0a/eebeb1fa92507ea94016a2a790b93c2ae41a7e18778f85471dc54475ed25/jsonpointer-3.0.0.tar.gz", hash = "sha256:2b2d729f2091522d61c3b31f82e11870f60b68f43fbc705cb76bf4b832af59ef", size = 9114 }
wheels = [
    { url = "https://files.pythonhosted.org/packages/71/92/5e77f98553e9e75130c78900d000368476aed74276eb8ae8796f65f00918/jsonpointer-3.0.0-py2.py3-none-any.whl", hash = "sha256:13e088adc14fca8b6aa8177c044e12701e6ad4b28ff10e65f2267a90109c9942", size = 7595 },
]

[[package]]
name = "jsonschema"
version = "4.23.0"
source = { registry = "https://pypi.org/simple" }
dependencies = [
    { name = "attrs" },
    { name = "jsonschema-specifications" },
    { name = "referencing" },
    { name = "rpds-py" },
]
sdist = { url = "https://files.pythonhosted.org/packages/38/2e/03362ee4034a4c917f697890ccd4aec0800ccf9ded7f511971c75451deec/jsonschema-4.23.0.tar.gz", hash = "sha256:d71497fef26351a33265337fa77ffeb82423f3ea21283cd9467bb03999266bc4", size = 325778 }
wheels = [
    { url = "https://files.pythonhosted.org/packages/69/4a/4f9dbeb84e8850557c02365a0eee0649abe5eb1d84af92a25731c6c0f922/jsonschema-4.23.0-py3-none-any.whl", hash = "sha256:fbadb6f8b144a8f8cf9f0b89ba94501d143e50411a1278633f56a7acf7fd5566", size = 88462 },
]

[package.optional-dependencies]
format-nongpl = [
    { name = "fqdn" },
    { name = "idna" },
    { name = "isoduration" },
    { name = "jsonpointer" },
    { name = "rfc3339-validator" },
    { name = "rfc3986-validator" },
    { name = "uri-template" },
    { name = "webcolors" },
]

[[package]]
name = "jsonschema-specifications"
version = "2024.10.1"
source = { registry = "https://pypi.org/simple" }
dependencies = [
    { name = "referencing" },
]
sdist = { url = "https://files.pythonhosted.org/packages/10/db/58f950c996c793472e336ff3655b13fbcf1e3b359dcf52dcf3ed3b52c352/jsonschema_specifications-2024.10.1.tar.gz", hash = "sha256:0f38b83639958ce1152d02a7f062902c41c8fd20d558b0c34344292d417ae272", size = 15561 }
wheels = [
    { url = "https://files.pythonhosted.org/packages/d1/0f/8910b19ac0670a0f80ce1008e5e751c4a57e14d2c4c13a482aa6079fa9d6/jsonschema_specifications-2024.10.1-py3-none-any.whl", hash = "sha256:a09a0680616357d9a0ecf05c12ad234479f549239d0f5b55f3deea67475da9bf", size = 18459 },
]

[[package]]
name = "jupyter"
version = "1.1.1"
source = { registry = "https://pypi.org/simple" }
dependencies = [
    { name = "ipykernel" },
    { name = "ipywidgets" },
    { name = "jupyter-console" },
    { name = "jupyterlab" },
    { name = "nbconvert" },
    { name = "notebook" },
]
sdist = { url = "https://files.pythonhosted.org/packages/58/f3/af28ea964ab8bc1e472dba2e82627d36d470c51f5cd38c37502eeffaa25e/jupyter-1.1.1.tar.gz", hash = "sha256:d55467bceabdea49d7e3624af7e33d59c37fff53ed3a350e1ac957bed731de7a", size = 5714959 }
wheels = [
    { url = "https://files.pythonhosted.org/packages/38/64/285f20a31679bf547b75602702f7800e74dbabae36ef324f716c02804753/jupyter-1.1.1-py2.py3-none-any.whl", hash = "sha256:7a59533c22af65439b24bbe60373a4e95af8f16ac65a6c00820ad378e3f7cc83", size = 2657 },
]

[[package]]
name = "jupyter-client"
version = "8.6.3"
source = { registry = "https://pypi.org/simple" }
dependencies = [
    { name = "jupyter-core" },
    { name = "python-dateutil" },
    { name = "pyzmq" },
    { name = "tornado" },
    { name = "traitlets" },
]
sdist = { url = "https://files.pythonhosted.org/packages/71/22/bf9f12fdaeae18019a468b68952a60fe6dbab5d67cd2a103cac7659b41ca/jupyter_client-8.6.3.tar.gz", hash = "sha256:35b3a0947c4a6e9d589eb97d7d4cd5e90f910ee73101611f01283732bd6d9419", size = 342019 }
wheels = [
    { url = "https://files.pythonhosted.org/packages/11/85/b0394e0b6fcccd2c1eeefc230978a6f8cb0c5df1e4cd3e7625735a0d7d1e/jupyter_client-8.6.3-py3-none-any.whl", hash = "sha256:e8a19cc986cc45905ac3362915f410f3af85424b4c0905e94fa5f2cb08e8f23f", size = 106105 },
]

[[package]]
name = "jupyter-console"
version = "6.6.3"
source = { registry = "https://pypi.org/simple" }
dependencies = [
    { name = "ipykernel" },
    { name = "ipython" },
    { name = "jupyter-client" },
    { name = "jupyter-core" },
    { name = "prompt-toolkit" },
    { name = "pygments" },
    { name = "pyzmq" },
    { name = "traitlets" },
]
sdist = { url = "https://files.pythonhosted.org/packages/bd/2d/e2fd31e2fc41c14e2bcb6c976ab732597e907523f6b2420305f9fc7fdbdb/jupyter_console-6.6.3.tar.gz", hash = "sha256:566a4bf31c87adbfadf22cdf846e3069b59a71ed5da71d6ba4d8aaad14a53539", size = 34363 }
wheels = [
    { url = "https://files.pythonhosted.org/packages/ca/77/71d78d58f15c22db16328a476426f7ac4a60d3a5a7ba3b9627ee2f7903d4/jupyter_console-6.6.3-py3-none-any.whl", hash = "sha256:309d33409fcc92ffdad25f0bcdf9a4a9daa61b6f341177570fdac03de5352485", size = 24510 },
]

[[package]]
name = "jupyter-core"
version = "5.7.2"
source = { registry = "https://pypi.org/simple" }
dependencies = [
    { name = "platformdirs" },
    { name = "pywin32", marker = "(platform_python_implementation != 'PyPy' and sys_platform == 'win32') or (platform_python_implementation == 'PyPy' and extra == 'extra-20-lidar-classification-cpu' and extra == 'extra-20-lidar-classification-cu118') or (sys_platform != 'win32' and extra == 'extra-20-lidar-classification-cpu' and extra == 'extra-20-lidar-classification-cu118')" },
    { name = "traitlets" },
]
sdist = { url = "https://files.pythonhosted.org/packages/00/11/b56381fa6c3f4cc5d2cf54a7dbf98ad9aa0b339ef7a601d6053538b079a7/jupyter_core-5.7.2.tar.gz", hash = "sha256:aa5f8d32bbf6b431ac830496da7392035d6f61b4f54872f15c4bd2a9c3f536d9", size = 87629 }
wheels = [
    { url = "https://files.pythonhosted.org/packages/c9/fb/108ecd1fe961941959ad0ee4e12ee7b8b1477247f30b1fdfd83ceaf017f0/jupyter_core-5.7.2-py3-none-any.whl", hash = "sha256:4f7315d2f6b4bcf2e3e7cb6e46772eba760ae459cd1f59d29eb57b0a01bd7409", size = 28965 },
]

[[package]]
name = "jupyter-events"
version = "0.12.0"
source = { registry = "https://pypi.org/simple" }
dependencies = [
    { name = "jsonschema", extra = ["format-nongpl"] },
    { name = "packaging" },
    { name = "python-json-logger" },
    { name = "pyyaml" },
    { name = "referencing" },
    { name = "rfc3339-validator" },
    { name = "rfc3986-validator" },
    { name = "traitlets" },
]
sdist = { url = "https://files.pythonhosted.org/packages/9d/c3/306d090461e4cf3cd91eceaff84bede12a8e52cd821c2d20c9a4fd728385/jupyter_events-0.12.0.tar.gz", hash = "sha256:fc3fce98865f6784c9cd0a56a20644fc6098f21c8c33834a8d9fe383c17e554b", size = 62196 }
wheels = [
    { url = "https://files.pythonhosted.org/packages/e2/48/577993f1f99c552f18a0428731a755e06171f9902fa118c379eb7c04ea22/jupyter_events-0.12.0-py3-none-any.whl", hash = "sha256:6464b2fa5ad10451c3d35fabc75eab39556ae1e2853ad0c0cc31b656731a97fb", size = 19430 },
]

[[package]]
name = "jupyter-lsp"
version = "2.2.5"
source = { registry = "https://pypi.org/simple" }
dependencies = [
    { name = "jupyter-server" },
]
sdist = { url = "https://files.pythonhosted.org/packages/85/b4/3200b0b09c12bc3b72d943d923323c398eff382d1dcc7c0dbc8b74630e40/jupyter-lsp-2.2.5.tar.gz", hash = "sha256:793147a05ad446f809fd53ef1cd19a9f5256fd0a2d6b7ce943a982cb4f545001", size = 48741 }
wheels = [
    { url = "https://files.pythonhosted.org/packages/07/e0/7bd7cff65594fd9936e2f9385701e44574fc7d721331ff676ce440b14100/jupyter_lsp-2.2.5-py3-none-any.whl", hash = "sha256:45fbddbd505f3fbfb0b6cb2f1bc5e15e83ab7c79cd6e89416b248cb3c00c11da", size = 69146 },
]

[[package]]
name = "jupyter-server"
version = "2.15.0"
source = { registry = "https://pypi.org/simple" }
dependencies = [
    { name = "anyio" },
    { name = "argon2-cffi" },
    { name = "jinja2" },
    { name = "jupyter-client" },
    { name = "jupyter-core" },
    { name = "jupyter-events" },
    { name = "jupyter-server-terminals" },
    { name = "nbconvert" },
    { name = "nbformat" },
    { name = "overrides" },
    { name = "packaging" },
    { name = "prometheus-client" },
    { name = "pywinpty", marker = "(os_name == 'nt' and platform_machine != 'aarch64' and sys_platform == 'linux') or (os_name == 'nt' and sys_platform != 'darwin' and sys_platform != 'linux') or (os_name == 'nt' and sys_platform == 'darwin' and extra != 'extra-20-lidar-classification-cpu') or (os_name == 'nt' and sys_platform == 'linux' and extra != 'extra-20-lidar-classification-cpu') or (os_name != 'nt' and extra == 'extra-20-lidar-classification-cpu' and extra == 'extra-20-lidar-classification-cu118') or (platform_machine == 'aarch64' and sys_platform == 'linux' and extra == 'extra-20-lidar-classification-cpu' and extra == 'extra-20-lidar-classification-cu118') or (sys_platform == 'darwin' and extra == 'extra-20-lidar-classification-cpu' and extra == 'extra-20-lidar-classification-cu118')" },
    { name = "pyzmq" },
    { name = "send2trash" },
    { name = "terminado" },
    { name = "tornado" },
    { name = "traitlets" },
    { name = "websocket-client" },
]
sdist = { url = "https://files.pythonhosted.org/packages/61/8c/df09d4ab646141f130f9977b32b206ba8615d1969b2eba6a2e84b7f89137/jupyter_server-2.15.0.tar.gz", hash = "sha256:9d446b8697b4f7337a1b7cdcac40778babdd93ba614b6d68ab1c0c918f1c4084", size = 725227 }
wheels = [
    { url = "https://files.pythonhosted.org/packages/e2/a2/89eeaf0bb954a123a909859fa507fa86f96eb61b62dc30667b60dbd5fdaf/jupyter_server-2.15.0-py3-none-any.whl", hash = "sha256:872d989becf83517012ee669f09604aa4a28097c0bd90b2f424310156c2cdae3", size = 385826 },
]

[[package]]
name = "jupyter-server-terminals"
version = "0.5.3"
source = { registry = "https://pypi.org/simple" }
dependencies = [
    { name = "pywinpty", marker = "(os_name == 'nt' and platform_machine != 'aarch64' and sys_platform == 'linux') or (os_name == 'nt' and sys_platform != 'darwin' and sys_platform != 'linux') or (os_name == 'nt' and sys_platform == 'darwin' and extra != 'extra-20-lidar-classification-cpu') or (os_name == 'nt' and sys_platform == 'linux' and extra != 'extra-20-lidar-classification-cpu') or (os_name != 'nt' and extra == 'extra-20-lidar-classification-cpu' and extra == 'extra-20-lidar-classification-cu118') or (platform_machine == 'aarch64' and sys_platform == 'linux' and extra == 'extra-20-lidar-classification-cpu' and extra == 'extra-20-lidar-classification-cu118') or (sys_platform == 'darwin' and extra == 'extra-20-lidar-classification-cpu' and extra == 'extra-20-lidar-classification-cu118')" },
    { name = "terminado" },
]
sdist = { url = "https://files.pythonhosted.org/packages/fc/d5/562469734f476159e99a55426d697cbf8e7eb5efe89fb0e0b4f83a3d3459/jupyter_server_terminals-0.5.3.tar.gz", hash = "sha256:5ae0295167220e9ace0edcfdb212afd2b01ee8d179fe6f23c899590e9b8a5269", size = 31430 }
wheels = [
    { url = "https://files.pythonhosted.org/packages/07/2d/2b32cdbe8d2a602f697a649798554e4f072115438e92249624e532e8aca6/jupyter_server_terminals-0.5.3-py3-none-any.whl", hash = "sha256:41ee0d7dc0ebf2809c668e0fc726dfaf258fcd3e769568996ca731b6194ae9aa", size = 13656 },
]

[[package]]
name = "jupyterlab"
version = "4.3.6"
source = { registry = "https://pypi.org/simple" }
dependencies = [
    { name = "async-lru" },
    { name = "httpx" },
    { name = "ipykernel" },
    { name = "jinja2" },
    { name = "jupyter-core" },
    { name = "jupyter-lsp" },
    { name = "jupyter-server" },
    { name = "jupyterlab-server" },
    { name = "notebook-shim" },
    { name = "packaging" },
    { name = "setuptools" },
    { name = "tornado" },
    { name = "traitlets" },
]
sdist = { url = "https://files.pythonhosted.org/packages/2f/a5/f0cfd8d8fd521eba1a0beddc201bd0131df8d1355eb4917e92a0ffbac5d6/jupyterlab-4.3.6.tar.gz", hash = "sha256:2900ffdbfca9ed37c4ad7fdda3eb76582fd945d46962af3ac64741ae2d6b2ff4", size = 21827019 }
wheels = [
    { url = "https://files.pythonhosted.org/packages/d7/be/422f69447dbd77ddd58251b0945382099fd740e99918a147142f1e852a9d/jupyterlab-4.3.6-py3-none-any.whl", hash = "sha256:fc9eb0455562a56a9bd6d2977cf090842f321fa1a298fcee9bf8c19de353d5fd", size = 11681705 },
]

[[package]]
name = "jupyterlab-pygments"
version = "0.3.0"
source = { registry = "https://pypi.org/simple" }
sdist = { url = "https://files.pythonhosted.org/packages/90/51/9187be60d989df97f5f0aba133fa54e7300f17616e065d1ada7d7646b6d6/jupyterlab_pygments-0.3.0.tar.gz", hash = "sha256:721aca4d9029252b11cfa9d185e5b5af4d54772bb8072f9b7036f4170054d35d", size = 512900 }
wheels = [
    { url = "https://files.pythonhosted.org/packages/b1/dd/ead9d8ea85bf202d90cc513b533f9c363121c7792674f78e0d8a854b63b4/jupyterlab_pygments-0.3.0-py3-none-any.whl", hash = "sha256:841a89020971da1d8693f1a99997aefc5dc424bb1b251fd6322462a1b8842780", size = 15884 },
]

[[package]]
name = "jupyterlab-server"
version = "2.27.3"
source = { registry = "https://pypi.org/simple" }
dependencies = [
    { name = "babel" },
    { name = "jinja2" },
    { name = "json5" },
    { name = "jsonschema" },
    { name = "jupyter-server" },
    { name = "packaging" },
    { name = "requests" },
]
sdist = { url = "https://files.pythonhosted.org/packages/0a/c9/a883ce65eb27905ce77ace410d83587c82ea64dc85a48d1f7ed52bcfa68d/jupyterlab_server-2.27.3.tar.gz", hash = "sha256:eb36caca59e74471988f0ae25c77945610b887f777255aa21f8065def9e51ed4", size = 76173 }
wheels = [
    { url = "https://files.pythonhosted.org/packages/54/09/2032e7d15c544a0e3cd831c51d77a8ca57f7555b2e1b2922142eddb02a84/jupyterlab_server-2.27.3-py3-none-any.whl", hash = "sha256:e697488f66c3db49df675158a77b3b017520d772c6e1548c7d9bcc5df7944ee4", size = 59700 },
]

[[package]]
name = "jupyterlab-widgets"
version = "3.0.13"
source = { registry = "https://pypi.org/simple" }
sdist = { url = "https://files.pythonhosted.org/packages/59/73/fa26bbb747a9ea4fca6b01453aa22990d52ab62dd61384f1ac0dc9d4e7ba/jupyterlab_widgets-3.0.13.tar.gz", hash = "sha256:a2966d385328c1942b683a8cd96b89b8dd82c8b8f81dda902bb2bc06d46f5bed", size = 203556 }
wheels = [
    { url = "https://files.pythonhosted.org/packages/a9/93/858e87edc634d628e5d752ba944c2833133a28fa87bb093e6832ced36a3e/jupyterlab_widgets-3.0.13-py3-none-any.whl", hash = "sha256:e3cda2c233ce144192f1e29914ad522b2f4c40e77214b0cc97377ca3d323db54", size = 214392 },
]

[[package]]
name = "kiwisolver"
version = "1.4.8"
source = { registry = "https://pypi.org/simple" }
sdist = { url = "https://files.pythonhosted.org/packages/82/59/7c91426a8ac292e1cdd53a63b6d9439abd573c875c3f92c146767dd33faf/kiwisolver-1.4.8.tar.gz", hash = "sha256:23d5f023bdc8c7e54eb65f03ca5d5bb25b601eac4d7f1a042888a1f45237987e", size = 97538 }
wheels = [
    { url = "https://files.pythonhosted.org/packages/fc/aa/cea685c4ab647f349c3bc92d2daf7ae34c8e8cf405a6dcd3a497f58a2ac3/kiwisolver-1.4.8-cp312-cp312-macosx_10_13_universal2.whl", hash = "sha256:d6af5e8815fd02997cb6ad9bbed0ee1e60014438ee1a5c2444c96f87b8843502", size = 124152 },
    { url = "https://files.pythonhosted.org/packages/c5/0b/8db6d2e2452d60d5ebc4ce4b204feeb16176a851fd42462f66ade6808084/kiwisolver-1.4.8-cp312-cp312-macosx_10_13_x86_64.whl", hash = "sha256:bade438f86e21d91e0cf5dd7c0ed00cda0f77c8c1616bd83f9fc157fa6760d31", size = 66555 },
    { url = "https://files.pythonhosted.org/packages/60/26/d6a0db6785dd35d3ba5bf2b2df0aedc5af089962c6eb2cbf67a15b81369e/kiwisolver-1.4.8-cp312-cp312-macosx_11_0_arm64.whl", hash = "sha256:b83dc6769ddbc57613280118fb4ce3cd08899cc3369f7d0e0fab518a7cf37fdb", size = 65067 },
    { url = "https://files.pythonhosted.org/packages/c9/ed/1d97f7e3561e09757a196231edccc1bcf59d55ddccefa2afc9c615abd8e0/kiwisolver-1.4.8-cp312-cp312-manylinux_2_12_i686.manylinux2010_i686.manylinux_2_17_i686.manylinux2014_i686.whl", hash = "sha256:111793b232842991be367ed828076b03d96202c19221b5ebab421ce8bcad016f", size = 1378443 },
    { url = "https://files.pythonhosted.org/packages/29/61/39d30b99954e6b46f760e6289c12fede2ab96a254c443639052d1b573fbc/kiwisolver-1.4.8-cp312-cp312-manylinux_2_17_aarch64.manylinux2014_aarch64.whl", hash = "sha256:257af1622860e51b1a9d0ce387bf5c2c4f36a90594cb9514f55b074bcc787cfc", size = 1472728 },
    { url = "https://files.pythonhosted.org/packages/0c/3e/804163b932f7603ef256e4a715e5843a9600802bb23a68b4e08c8c0ff61d/kiwisolver-1.4.8-cp312-cp312-manylinux_2_17_ppc64le.manylinux2014_ppc64le.whl", hash = "sha256:69b5637c3f316cab1ec1c9a12b8c5f4750a4c4b71af9157645bf32830e39c03a", size = 1478388 },
    { url = "https://files.pythonhosted.org/packages/8a/9e/60eaa75169a154700be74f875a4d9961b11ba048bef315fbe89cb6999056/kiwisolver-1.4.8-cp312-cp312-manylinux_2_17_s390x.manylinux2014_s390x.whl", hash = "sha256:782bb86f245ec18009890e7cb8d13a5ef54dcf2ebe18ed65f795e635a96a1c6a", size = 1413849 },
    { url = "https://files.pythonhosted.org/packages/bc/b3/9458adb9472e61a998c8c4d95cfdfec91c73c53a375b30b1428310f923e4/kiwisolver-1.4.8-cp312-cp312-manylinux_2_17_x86_64.manylinux2014_x86_64.whl", hash = "sha256:cc978a80a0db3a66d25767b03688f1147a69e6237175c0f4ffffaaedf744055a", size = 1475533 },
    { url = "https://files.pythonhosted.org/packages/e4/7a/0a42d9571e35798de80aef4bb43a9b672aa7f8e58643d7bd1950398ffb0a/kiwisolver-1.4.8-cp312-cp312-musllinux_1_2_aarch64.whl", hash = "sha256:36dbbfd34838500a31f52c9786990d00150860e46cd5041386f217101350f0d3", size = 2268898 },
    { url = "https://files.pythonhosted.org/packages/d9/07/1255dc8d80271400126ed8db35a1795b1a2c098ac3a72645075d06fe5c5d/kiwisolver-1.4.8-cp312-cp312-musllinux_1_2_i686.whl", hash = "sha256:eaa973f1e05131de5ff3569bbba7f5fd07ea0595d3870ed4a526d486fe57fa1b", size = 2425605 },
    { url = "https://files.pythonhosted.org/packages/84/df/5a3b4cf13780ef6f6942df67b138b03b7e79e9f1f08f57c49957d5867f6e/kiwisolver-1.4.8-cp312-cp312-musllinux_1_2_ppc64le.whl", hash = "sha256:a66f60f8d0c87ab7f59b6fb80e642ebb29fec354a4dfad687ca4092ae69d04f4", size = 2375801 },
    { url = "https://files.pythonhosted.org/packages/8f/10/2348d068e8b0f635c8c86892788dac7a6b5c0cb12356620ab575775aad89/kiwisolver-1.4.8-cp312-cp312-musllinux_1_2_s390x.whl", hash = "sha256:858416b7fb777a53f0c59ca08190ce24e9abbd3cffa18886a5781b8e3e26f65d", size = 2520077 },
    { url = "https://files.pythonhosted.org/packages/32/d8/014b89fee5d4dce157d814303b0fce4d31385a2af4c41fed194b173b81ac/kiwisolver-1.4.8-cp312-cp312-musllinux_1_2_x86_64.whl", hash = "sha256:085940635c62697391baafaaeabdf3dd7a6c3643577dde337f4d66eba021b2b8", size = 2338410 },
    { url = "https://files.pythonhosted.org/packages/bd/72/dfff0cc97f2a0776e1c9eb5bef1ddfd45f46246c6533b0191887a427bca5/kiwisolver-1.4.8-cp312-cp312-win_amd64.whl", hash = "sha256:01c3d31902c7db5fb6182832713d3b4122ad9317c2c5877d0539227d96bb2e50", size = 71853 },
    { url = "https://files.pythonhosted.org/packages/dc/85/220d13d914485c0948a00f0b9eb419efaf6da81b7d72e88ce2391f7aed8d/kiwisolver-1.4.8-cp312-cp312-win_arm64.whl", hash = "sha256:a3c44cb68861de93f0c4a8175fbaa691f0aa22550c331fefef02b618a9dcb476", size = 65424 },
    { url = "https://files.pythonhosted.org/packages/79/b3/e62464a652f4f8cd9006e13d07abad844a47df1e6537f73ddfbf1bc997ec/kiwisolver-1.4.8-cp313-cp313-macosx_10_13_universal2.whl", hash = "sha256:1c8ceb754339793c24aee1c9fb2485b5b1f5bb1c2c214ff13368431e51fc9a09", size = 124156 },
    { url = "https://files.pythonhosted.org/packages/8d/2d/f13d06998b546a2ad4f48607a146e045bbe48030774de29f90bdc573df15/kiwisolver-1.4.8-cp313-cp313-macosx_10_13_x86_64.whl", hash = "sha256:54a62808ac74b5e55a04a408cda6156f986cefbcf0ada13572696b507cc92fa1", size = 66555 },
    { url = "https://files.pythonhosted.org/packages/59/e3/b8bd14b0a54998a9fd1e8da591c60998dc003618cb19a3f94cb233ec1511/kiwisolver-1.4.8-cp313-cp313-macosx_11_0_arm64.whl", hash = "sha256:68269e60ee4929893aad82666821aaacbd455284124817af45c11e50a4b42e3c", size = 65071 },
    { url = "https://files.pythonhosted.org/packages/f0/1c/6c86f6d85ffe4d0ce04228d976f00674f1df5dc893bf2dd4f1928748f187/kiwisolver-1.4.8-cp313-cp313-manylinux_2_12_i686.manylinux2010_i686.manylinux_2_17_i686.manylinux2014_i686.whl", hash = "sha256:34d142fba9c464bc3bbfeff15c96eab0e7310343d6aefb62a79d51421fcc5f1b", size = 1378053 },
    { url = "https://files.pythonhosted.org/packages/4e/b9/1c6e9f6dcb103ac5cf87cb695845f5fa71379021500153566d8a8a9fc291/kiwisolver-1.4.8-cp313-cp313-manylinux_2_17_aarch64.manylinux2014_aarch64.whl", hash = "sha256:3ddc373e0eef45b59197de815b1b28ef89ae3955e7722cc9710fb91cd77b7f47", size = 1472278 },
    { url = "https://files.pythonhosted.org/packages/ee/81/aca1eb176de671f8bda479b11acdc42c132b61a2ac861c883907dde6debb/kiwisolver-1.4.8-cp313-cp313-manylinux_2_17_ppc64le.manylinux2014_ppc64le.whl", hash = "sha256:77e6f57a20b9bd4e1e2cedda4d0b986ebd0216236f0106e55c28aea3d3d69b16", size = 1478139 },
    { url = "https://files.pythonhosted.org/packages/49/f4/e081522473671c97b2687d380e9e4c26f748a86363ce5af48b4a28e48d06/kiwisolver-1.4.8-cp313-cp313-manylinux_2_17_s390x.manylinux2014_s390x.whl", hash = "sha256:08e77738ed7538f036cd1170cbed942ef749137b1311fa2bbe2a7fda2f6bf3cc", size = 1413517 },
    { url = "https://files.pythonhosted.org/packages/8f/e9/6a7d025d8da8c4931522922cd706105aa32b3291d1add8c5427cdcd66e63/kiwisolver-1.4.8-cp313-cp313-manylinux_2_17_x86_64.manylinux2014_x86_64.whl", hash = "sha256:a5ce1e481a74b44dd5e92ff03ea0cb371ae7a0268318e202be06c8f04f4f1246", size = 1474952 },
    { url = "https://files.pythonhosted.org/packages/82/13/13fa685ae167bee5d94b415991c4fc7bb0a1b6ebea6e753a87044b209678/kiwisolver-1.4.8-cp313-cp313-musllinux_1_2_aarch64.whl", hash = "sha256:fc2ace710ba7c1dfd1a3b42530b62b9ceed115f19a1656adefce7b1782a37794", size = 2269132 },
    { url = "https://files.pythonhosted.org/packages/ef/92/bb7c9395489b99a6cb41d502d3686bac692586db2045adc19e45ee64ed23/kiwisolver-1.4.8-cp313-cp313-musllinux_1_2_i686.whl", hash = "sha256:3452046c37c7692bd52b0e752b87954ef86ee2224e624ef7ce6cb21e8c41cc1b", size = 2425997 },
    { url = "https://files.pythonhosted.org/packages/ed/12/87f0e9271e2b63d35d0d8524954145837dd1a6c15b62a2d8c1ebe0f182b4/kiwisolver-1.4.8-cp313-cp313-musllinux_1_2_ppc64le.whl", hash = "sha256:7e9a60b50fe8b2ec6f448fe8d81b07e40141bfced7f896309df271a0b92f80f3", size = 2376060 },
    { url = "https://files.pythonhosted.org/packages/02/6e/c8af39288edbce8bf0fa35dee427b082758a4b71e9c91ef18fa667782138/kiwisolver-1.4.8-cp313-cp313-musllinux_1_2_s390x.whl", hash = "sha256:918139571133f366e8362fa4a297aeba86c7816b7ecf0bc79168080e2bd79957", size = 2520471 },
    { url = "https://files.pythonhosted.org/packages/13/78/df381bc7b26e535c91469f77f16adcd073beb3e2dd25042efd064af82323/kiwisolver-1.4.8-cp313-cp313-musllinux_1_2_x86_64.whl", hash = "sha256:e063ef9f89885a1d68dd8b2e18f5ead48653176d10a0e324e3b0030e3a69adeb", size = 2338793 },
    { url = "https://files.pythonhosted.org/packages/d0/dc/c1abe38c37c071d0fc71c9a474fd0b9ede05d42f5a458d584619cfd2371a/kiwisolver-1.4.8-cp313-cp313-win_amd64.whl", hash = "sha256:a17b7c4f5b2c51bb68ed379defd608a03954a1845dfed7cc0117f1cc8a9b7fd2", size = 71855 },
    { url = "https://files.pythonhosted.org/packages/a0/b6/21529d595b126ac298fdd90b705d87d4c5693de60023e0efcb4f387ed99e/kiwisolver-1.4.8-cp313-cp313-win_arm64.whl", hash = "sha256:3cd3bc628b25f74aedc6d374d5babf0166a92ff1317f46267f12d2ed54bc1d30", size = 65430 },
    { url = "https://files.pythonhosted.org/packages/34/bd/b89380b7298e3af9b39f49334e3e2a4af0e04819789f04b43d560516c0c8/kiwisolver-1.4.8-cp313-cp313t-macosx_10_13_universal2.whl", hash = "sha256:370fd2df41660ed4e26b8c9d6bbcad668fbe2560462cba151a721d49e5b6628c", size = 126294 },
    { url = "https://files.pythonhosted.org/packages/83/41/5857dc72e5e4148eaac5aa76e0703e594e4465f8ab7ec0fc60e3a9bb8fea/kiwisolver-1.4.8-cp313-cp313t-macosx_10_13_x86_64.whl", hash = "sha256:84a2f830d42707de1d191b9490ac186bf7997a9495d4e9072210a1296345f7dc", size = 67736 },
    { url = "https://files.pythonhosted.org/packages/e1/d1/be059b8db56ac270489fb0b3297fd1e53d195ba76e9bbb30e5401fa6b759/kiwisolver-1.4.8-cp313-cp313t-macosx_11_0_arm64.whl", hash = "sha256:7a3ad337add5148cf51ce0b55642dc551c0b9d6248458a757f98796ca7348712", size = 66194 },
    { url = "https://files.pythonhosted.org/packages/e1/83/4b73975f149819eb7dcf9299ed467eba068ecb16439a98990dcb12e63fdd/kiwisolver-1.4.8-cp313-cp313t-manylinux_2_12_i686.manylinux2010_i686.manylinux_2_17_i686.manylinux2014_i686.whl", hash = "sha256:7506488470f41169b86d8c9aeff587293f530a23a23a49d6bc64dab66bedc71e", size = 1465942 },
    { url = "https://files.pythonhosted.org/packages/c7/2c/30a5cdde5102958e602c07466bce058b9d7cb48734aa7a4327261ac8e002/kiwisolver-1.4.8-cp313-cp313t-manylinux_2_17_aarch64.manylinux2014_aarch64.whl", hash = "sha256:2f0121b07b356a22fb0414cec4666bbe36fd6d0d759db3d37228f496ed67c880", size = 1595341 },
    { url = "https://files.pythonhosted.org/packages/ff/9b/1e71db1c000385aa069704f5990574b8244cce854ecd83119c19e83c9586/kiwisolver-1.4.8-cp313-cp313t-manylinux_2_17_ppc64le.manylinux2014_ppc64le.whl", hash = "sha256:d6d6bd87df62c27d4185de7c511c6248040afae67028a8a22012b010bc7ad062", size = 1598455 },
    { url = "https://files.pythonhosted.org/packages/85/92/c8fec52ddf06231b31cbb779af77e99b8253cd96bd135250b9498144c78b/kiwisolver-1.4.8-cp313-cp313t-manylinux_2_17_s390x.manylinux2014_s390x.whl", hash = "sha256:291331973c64bb9cce50bbe871fb2e675c4331dab4f31abe89f175ad7679a4d7", size = 1522138 },
    { url = "https://files.pythonhosted.org/packages/0b/51/9eb7e2cd07a15d8bdd976f6190c0164f92ce1904e5c0c79198c4972926b7/kiwisolver-1.4.8-cp313-cp313t-manylinux_2_17_x86_64.manylinux2014_x86_64.whl", hash = "sha256:893f5525bb92d3d735878ec00f781b2de998333659507d29ea4466208df37bed", size = 1582857 },
    { url = "https://files.pythonhosted.org/packages/0f/95/c5a00387a5405e68ba32cc64af65ce881a39b98d73cc394b24143bebc5b8/kiwisolver-1.4.8-cp313-cp313t-musllinux_1_2_aarch64.whl", hash = "sha256:b47a465040146981dc9db8647981b8cb96366fbc8d452b031e4f8fdffec3f26d", size = 2293129 },
    { url = "https://files.pythonhosted.org/packages/44/83/eeb7af7d706b8347548313fa3a3a15931f404533cc54fe01f39e830dd231/kiwisolver-1.4.8-cp313-cp313t-musllinux_1_2_i686.whl", hash = "sha256:99cea8b9dd34ff80c521aef46a1dddb0dcc0283cf18bde6d756f1e6f31772165", size = 2421538 },
    { url = "https://files.pythonhosted.org/packages/05/f9/27e94c1b3eb29e6933b6986ffc5fa1177d2cd1f0c8efc5f02c91c9ac61de/kiwisolver-1.4.8-cp313-cp313t-musllinux_1_2_ppc64le.whl", hash = "sha256:151dffc4865e5fe6dafce5480fab84f950d14566c480c08a53c663a0020504b6", size = 2390661 },
    { url = "https://files.pythonhosted.org/packages/d9/d4/3c9735faa36ac591a4afcc2980d2691000506050b7a7e80bcfe44048daa7/kiwisolver-1.4.8-cp313-cp313t-musllinux_1_2_s390x.whl", hash = "sha256:577facaa411c10421314598b50413aa1ebcf5126f704f1e5d72d7e4e9f020d90", size = 2546710 },
    { url = "https://files.pythonhosted.org/packages/4c/fa/be89a49c640930180657482a74970cdcf6f7072c8d2471e1babe17a222dc/kiwisolver-1.4.8-cp313-cp313t-musllinux_1_2_x86_64.whl", hash = "sha256:be4816dc51c8a471749d664161b434912eee82f2ea66bd7628bd14583a833e85", size = 2349213 },
]

[[package]]
name = "laspy"
version = "2.5.4"
source = { registry = "https://pypi.org/simple" }
dependencies = [
    { name = "numpy" },
]
sdist = { url = "https://files.pythonhosted.org/packages/07/62/d0ff891cba131f2643ee0152205b1d2eb9634fc690bb456ca87c06f645d4/laspy-2.5.4.tar.gz", hash = "sha256:eebdbf3379afbc0b24e7e4812fac567bff880d1e851f70175d22375aaecdf7e1", size = 1563243 }
wheels = [
    { url = "https://files.pythonhosted.org/packages/bc/64/8be19bc661fe6281b1c9343f9caa18e187ddc9506abb20b0110e0d7eaed5/laspy-2.5.4-py3-none-any.whl", hash = "sha256:5fc37a8a1a5e22c98bad4123281b55e5e41784943ca251828d72c932b167583e", size = 84254 },
]

[[package]]
name = "lidar-classification"
version = "0.1.0"
source = { virtual = "." }
dependencies = [
    { name = "contextily" },
    { name = "geopandas" },
    { name = "jupyter" },
    { name = "laspy" },
    { name = "matplotlib" },
<<<<<<< HEAD
=======
    { name = "scikit-learn" },
>>>>>>> 542f907c
    { name = "tqdm" },
    { name = "xyzservices" },
]

[package.optional-dependencies]
cpu = [
    { name = "torch", version = "2.7.0", source = { registry = "https://download.pytorch.org/whl/cpu" }, marker = "(sys_platform == 'darwin' and extra == 'extra-20-lidar-classification-cpu') or (extra == 'extra-20-lidar-classification-cpu' and extra == 'extra-20-lidar-classification-cu118')" },
    { name = "torch", version = "2.7.0+cpu", source = { registry = "https://download.pytorch.org/whl/cpu" }, marker = "(sys_platform != 'darwin' and extra == 'extra-20-lidar-classification-cpu') or (extra == 'extra-20-lidar-classification-cpu' and extra == 'extra-20-lidar-classification-cu118')" },
    { name = "torchvision", version = "0.22.0", source = { registry = "https://download.pytorch.org/whl/cpu" }, marker = "(platform_machine == 'aarch64' and sys_platform == 'linux' and extra == 'extra-20-lidar-classification-cpu') or (platform_machine != 'aarch64' and extra == 'extra-20-lidar-classification-cpu' and extra == 'extra-20-lidar-classification-cu118') or (sys_platform == 'darwin' and extra == 'extra-20-lidar-classification-cpu') or (sys_platform != 'linux' and extra == 'extra-20-lidar-classification-cpu' and extra == 'extra-20-lidar-classification-cu118')" },
    { name = "torchvision", version = "0.22.0+cpu", source = { registry = "https://download.pytorch.org/whl/cpu" }, marker = "(platform_machine != 'aarch64' and sys_platform == 'linux' and extra == 'extra-20-lidar-classification-cpu') or (sys_platform != 'darwin' and sys_platform != 'linux' and extra == 'extra-20-lidar-classification-cpu') or (sys_platform == 'darwin' and extra == 'extra-20-lidar-classification-cpu' and extra == 'extra-20-lidar-classification-cu118') or (sys_platform == 'linux' and extra == 'extra-20-lidar-classification-cpu' and extra == 'extra-20-lidar-classification-cu118')" },
]
cu118 = [
    { name = "torch", version = "2.7.0+cu118", source = { registry = "https://download.pytorch.org/whl/cu118" } },
    { name = "torchvision", version = "0.22.0+cu118", source = { registry = "https://download.pytorch.org/whl/cu118" } },
]

[package.metadata]
requires-dist = [
    { name = "contextily", specifier = ">=1.6.2" },
    { name = "geopandas", specifier = ">=1.0.1" },
    { name = "jupyter", specifier = ">=1.1.1" },
    { name = "laspy", specifier = ">=2.5.4" },
    { name = "matplotlib", specifier = ">=3.10.1" },
<<<<<<< HEAD
=======
    { name = "scikit-learn", specifier = ">=1.6.1" },
    { name = "torch", marker = "extra == 'cpu'", specifier = ">=2.7.0", index = "https://download.pytorch.org/whl/cpu", conflict = { package = "lidar-classification", extra = "cpu" } },
    { name = "torch", marker = "extra == 'cu118'", specifier = ">=2.7.0", index = "https://download.pytorch.org/whl/cu118", conflict = { package = "lidar-classification", extra = "cu118" } },
    { name = "torchvision", marker = "extra == 'cpu'", specifier = ">=0.22.0", index = "https://download.pytorch.org/whl/cpu", conflict = { package = "lidar-classification", extra = "cpu" } },
    { name = "torchvision", marker = "extra == 'cu118'", specifier = ">=0.22.0", index = "https://download.pytorch.org/whl/cu118", conflict = { package = "lidar-classification", extra = "cu118" } },
>>>>>>> 542f907c
    { name = "tqdm", specifier = ">=4.67.1" },
    { name = "xyzservices", specifier = ">=2025.1.0" },
]
provides-extras = ["cpu", "cu118"]

[[package]]
name = "markupsafe"
version = "3.0.2"
source = { registry = "https://pypi.org/simple" }
sdist = { url = "https://files.pythonhosted.org/packages/b2/97/5d42485e71dfc078108a86d6de8fa46db44a1a9295e89c5d6d4a06e23a62/markupsafe-3.0.2.tar.gz", hash = "sha256:ee55d3edf80167e48ea11a923c7386f4669df67d7994554387f84e7d8b0a2bf0", size = 20537 }
wheels = [
    { url = "https://files.pythonhosted.org/packages/22/09/d1f21434c97fc42f09d290cbb6350d44eb12f09cc62c9476effdb33a18aa/MarkupSafe-3.0.2-cp312-cp312-macosx_10_13_universal2.whl", hash = "sha256:9778bd8ab0a994ebf6f84c2b949e65736d5575320a17ae8984a77fab08db94cf", size = 14274 },
    { url = "https://files.pythonhosted.org/packages/6b/b0/18f76bba336fa5aecf79d45dcd6c806c280ec44538b3c13671d49099fdd0/MarkupSafe-3.0.2-cp312-cp312-macosx_11_0_arm64.whl", hash = "sha256:846ade7b71e3536c4e56b386c2a47adf5741d2d8b94ec9dc3e92e5e1ee1e2225", size = 12348 },
    { url = "https://files.pythonhosted.org/packages/e0/25/dd5c0f6ac1311e9b40f4af06c78efde0f3b5cbf02502f8ef9501294c425b/MarkupSafe-3.0.2-cp312-cp312-manylinux_2_17_aarch64.manylinux2014_aarch64.whl", hash = "sha256:1c99d261bd2d5f6b59325c92c73df481e05e57f19837bdca8413b9eac4bd8028", size = 24149 },
    { url = "https://files.pythonhosted.org/packages/f3/f0/89e7aadfb3749d0f52234a0c8c7867877876e0a20b60e2188e9850794c17/MarkupSafe-3.0.2-cp312-cp312-manylinux_2_17_x86_64.manylinux2014_x86_64.whl", hash = "sha256:e17c96c14e19278594aa4841ec148115f9c7615a47382ecb6b82bd8fea3ab0c8", size = 23118 },
    { url = "https://files.pythonhosted.org/packages/d5/da/f2eeb64c723f5e3777bc081da884b414671982008c47dcc1873d81f625b6/MarkupSafe-3.0.2-cp312-cp312-manylinux_2_5_i686.manylinux1_i686.manylinux_2_17_i686.manylinux2014_i686.whl", hash = "sha256:88416bd1e65dcea10bc7569faacb2c20ce071dd1f87539ca2ab364bf6231393c", size = 22993 },
    { url = "https://files.pythonhosted.org/packages/da/0e/1f32af846df486dce7c227fe0f2398dc7e2e51d4a370508281f3c1c5cddc/MarkupSafe-3.0.2-cp312-cp312-musllinux_1_2_aarch64.whl", hash = "sha256:2181e67807fc2fa785d0592dc2d6206c019b9502410671cc905d132a92866557", size = 24178 },
    { url = "https://files.pythonhosted.org/packages/c4/f6/bb3ca0532de8086cbff5f06d137064c8410d10779c4c127e0e47d17c0b71/MarkupSafe-3.0.2-cp312-cp312-musllinux_1_2_i686.whl", hash = "sha256:52305740fe773d09cffb16f8ed0427942901f00adedac82ec8b67752f58a1b22", size = 23319 },
    { url = "https://files.pythonhosted.org/packages/a2/82/8be4c96ffee03c5b4a034e60a31294daf481e12c7c43ab8e34a1453ee48b/MarkupSafe-3.0.2-cp312-cp312-musllinux_1_2_x86_64.whl", hash = "sha256:ad10d3ded218f1039f11a75f8091880239651b52e9bb592ca27de44eed242a48", size = 23352 },
    { url = "https://files.pythonhosted.org/packages/51/ae/97827349d3fcffee7e184bdf7f41cd6b88d9919c80f0263ba7acd1bbcb18/MarkupSafe-3.0.2-cp312-cp312-win32.whl", hash = "sha256:0f4ca02bea9a23221c0182836703cbf8930c5e9454bacce27e767509fa286a30", size = 15097 },
    { url = "https://files.pythonhosted.org/packages/c1/80/a61f99dc3a936413c3ee4e1eecac96c0da5ed07ad56fd975f1a9da5bc630/MarkupSafe-3.0.2-cp312-cp312-win_amd64.whl", hash = "sha256:8e06879fc22a25ca47312fbe7c8264eb0b662f6db27cb2d3bbbc74b1df4b9b87", size = 15601 },
    { url = "https://files.pythonhosted.org/packages/83/0e/67eb10a7ecc77a0c2bbe2b0235765b98d164d81600746914bebada795e97/MarkupSafe-3.0.2-cp313-cp313-macosx_10_13_universal2.whl", hash = "sha256:ba9527cdd4c926ed0760bc301f6728ef34d841f405abf9d4f959c478421e4efd", size = 14274 },
    { url = "https://files.pythonhosted.org/packages/2b/6d/9409f3684d3335375d04e5f05744dfe7e9f120062c9857df4ab490a1031a/MarkupSafe-3.0.2-cp313-cp313-macosx_11_0_arm64.whl", hash = "sha256:f8b3d067f2e40fe93e1ccdd6b2e1d16c43140e76f02fb1319a05cf2b79d99430", size = 12352 },
    { url = "https://files.pythonhosted.org/packages/d2/f5/6eadfcd3885ea85fe2a7c128315cc1bb7241e1987443d78c8fe712d03091/MarkupSafe-3.0.2-cp313-cp313-manylinux_2_17_aarch64.manylinux2014_aarch64.whl", hash = "sha256:569511d3b58c8791ab4c2e1285575265991e6d8f8700c7be0e88f86cb0672094", size = 24122 },
    { url = "https://files.pythonhosted.org/packages/0c/91/96cf928db8236f1bfab6ce15ad070dfdd02ed88261c2afafd4b43575e9e9/MarkupSafe-3.0.2-cp313-cp313-manylinux_2_17_x86_64.manylinux2014_x86_64.whl", hash = "sha256:15ab75ef81add55874e7ab7055e9c397312385bd9ced94920f2802310c930396", size = 23085 },
    { url = "https://files.pythonhosted.org/packages/c2/cf/c9d56af24d56ea04daae7ac0940232d31d5a8354f2b457c6d856b2057d69/MarkupSafe-3.0.2-cp313-cp313-manylinux_2_5_i686.manylinux1_i686.manylinux_2_17_i686.manylinux2014_i686.whl", hash = "sha256:f3818cb119498c0678015754eba762e0d61e5b52d34c8b13d770f0719f7b1d79", size = 22978 },
    { url = "https://files.pythonhosted.org/packages/2a/9f/8619835cd6a711d6272d62abb78c033bda638fdc54c4e7f4272cf1c0962b/MarkupSafe-3.0.2-cp313-cp313-musllinux_1_2_aarch64.whl", hash = "sha256:cdb82a876c47801bb54a690c5ae105a46b392ac6099881cdfb9f6e95e4014c6a", size = 24208 },
    { url = "https://files.pythonhosted.org/packages/f9/bf/176950a1792b2cd2102b8ffeb5133e1ed984547b75db47c25a67d3359f77/MarkupSafe-3.0.2-cp313-cp313-musllinux_1_2_i686.whl", hash = "sha256:cabc348d87e913db6ab4aa100f01b08f481097838bdddf7c7a84b7575b7309ca", size = 23357 },
    { url = "https://files.pythonhosted.org/packages/ce/4f/9a02c1d335caabe5c4efb90e1b6e8ee944aa245c1aaaab8e8a618987d816/MarkupSafe-3.0.2-cp313-cp313-musllinux_1_2_x86_64.whl", hash = "sha256:444dcda765c8a838eaae23112db52f1efaf750daddb2d9ca300bcae1039adc5c", size = 23344 },
    { url = "https://files.pythonhosted.org/packages/ee/55/c271b57db36f748f0e04a759ace9f8f759ccf22b4960c270c78a394f58be/MarkupSafe-3.0.2-cp313-cp313-win32.whl", hash = "sha256:bcf3e58998965654fdaff38e58584d8937aa3096ab5354d493c77d1fdd66d7a1", size = 15101 },
    { url = "https://files.pythonhosted.org/packages/29/88/07df22d2dd4df40aba9f3e402e6dc1b8ee86297dddbad4872bd5e7b0094f/MarkupSafe-3.0.2-cp313-cp313-win_amd64.whl", hash = "sha256:e6a2a455bd412959b57a172ce6328d2dd1f01cb2135efda2e4576e8a23fa3b0f", size = 15603 },
    { url = "https://files.pythonhosted.org/packages/62/6a/8b89d24db2d32d433dffcd6a8779159da109842434f1dd2f6e71f32f738c/MarkupSafe-3.0.2-cp313-cp313t-macosx_10_13_universal2.whl", hash = "sha256:b5a6b3ada725cea8a5e634536b1b01c30bcdcd7f9c6fff4151548d5bf6b3a36c", size = 14510 },
    { url = "https://files.pythonhosted.org/packages/7a/06/a10f955f70a2e5a9bf78d11a161029d278eeacbd35ef806c3fd17b13060d/MarkupSafe-3.0.2-cp313-cp313t-macosx_11_0_arm64.whl", hash = "sha256:a904af0a6162c73e3edcb969eeeb53a63ceeb5d8cf642fade7d39e7963a22ddb", size = 12486 },
    { url = "https://files.pythonhosted.org/packages/34/cf/65d4a571869a1a9078198ca28f39fba5fbb910f952f9dbc5220afff9f5e6/MarkupSafe-3.0.2-cp313-cp313t-manylinux_2_17_aarch64.manylinux2014_aarch64.whl", hash = "sha256:4aa4e5faecf353ed117801a068ebab7b7e09ffb6e1d5e412dc852e0da018126c", size = 25480 },
    { url = "https://files.pythonhosted.org/packages/0c/e3/90e9651924c430b885468b56b3d597cabf6d72be4b24a0acd1fa0e12af67/MarkupSafe-3.0.2-cp313-cp313t-manylinux_2_17_x86_64.manylinux2014_x86_64.whl", hash = "sha256:c0ef13eaeee5b615fb07c9a7dadb38eac06a0608b41570d8ade51c56539e509d", size = 23914 },
    { url = "https://files.pythonhosted.org/packages/66/8c/6c7cf61f95d63bb866db39085150df1f2a5bd3335298f14a66b48e92659c/MarkupSafe-3.0.2-cp313-cp313t-manylinux_2_5_i686.manylinux1_i686.manylinux_2_17_i686.manylinux2014_i686.whl", hash = "sha256:d16a81a06776313e817c951135cf7340a3e91e8c1ff2fac444cfd75fffa04afe", size = 23796 },
    { url = "https://files.pythonhosted.org/packages/bb/35/cbe9238ec3f47ac9a7c8b3df7a808e7cb50fe149dc7039f5f454b3fba218/MarkupSafe-3.0.2-cp313-cp313t-musllinux_1_2_aarch64.whl", hash = "sha256:6381026f158fdb7c72a168278597a5e3a5222e83ea18f543112b2662a9b699c5", size = 25473 },
    { url = "https://files.pythonhosted.org/packages/e6/32/7621a4382488aa283cc05e8984a9c219abad3bca087be9ec77e89939ded9/MarkupSafe-3.0.2-cp313-cp313t-musllinux_1_2_i686.whl", hash = "sha256:3d79d162e7be8f996986c064d1c7c817f6df3a77fe3d6859f6f9e7be4b8c213a", size = 24114 },
    { url = "https://files.pythonhosted.org/packages/0d/80/0985960e4b89922cb5a0bac0ed39c5b96cbc1a536a99f30e8c220a996ed9/MarkupSafe-3.0.2-cp313-cp313t-musllinux_1_2_x86_64.whl", hash = "sha256:131a3c7689c85f5ad20f9f6fb1b866f402c445b220c19fe4308c0b147ccd2ad9", size = 24098 },
    { url = "https://files.pythonhosted.org/packages/82/78/fedb03c7d5380df2427038ec8d973587e90561b2d90cd472ce9254cf348b/MarkupSafe-3.0.2-cp313-cp313t-win32.whl", hash = "sha256:ba8062ed2cf21c07a9e295d5b8a2a5ce678b913b45fdf68c32d95d6c1291e0b6", size = 15208 },
    { url = "https://files.pythonhosted.org/packages/4f/65/6079a46068dfceaeabb5dcad6d674f5f5c61a6fa5673746f42a9f4c233b3/MarkupSafe-3.0.2-cp313-cp313t-win_amd64.whl", hash = "sha256:e444a31f8db13eb18ada366ab3cf45fd4b31e4db1236a4448f68778c1d1a5a2f", size = 15739 },
]

[[package]]
name = "matplotlib"
version = "3.10.1"
source = { registry = "https://pypi.org/simple" }
dependencies = [
    { name = "contourpy" },
    { name = "cycler" },
    { name = "fonttools" },
    { name = "kiwisolver" },
    { name = "numpy" },
    { name = "packaging" },
    { name = "pillow" },
    { name = "pyparsing" },
    { name = "python-dateutil" },
]
sdist = { url = "https://files.pythonhosted.org/packages/2f/08/b89867ecea2e305f408fbb417139a8dd941ecf7b23a2e02157c36da546f0/matplotlib-3.10.1.tar.gz", hash = "sha256:e8d2d0e3881b129268585bf4765ad3ee73a4591d77b9a18c214ac7e3a79fb2ba", size = 36743335 }
wheels = [
    { url = "https://files.pythonhosted.org/packages/7c/1d/5e0dc3b59c034e43de16f94deb68f4ad8a96b3ea00f4b37c160b7474928e/matplotlib-3.10.1-cp312-cp312-macosx_10_13_x86_64.whl", hash = "sha256:66e907a06e68cb6cfd652c193311d61a12b54f56809cafbed9736ce5ad92f107", size = 8175488 },
    { url = "https://files.pythonhosted.org/packages/7a/81/dae7e14042e74da658c3336ab9799128e09a1ee03964f2d89630b5d12106/matplotlib-3.10.1-cp312-cp312-macosx_11_0_arm64.whl", hash = "sha256:e9b4bb156abb8fa5e5b2b460196f7db7264fc6d62678c03457979e7d5254b7be", size = 8046264 },
    { url = "https://files.pythonhosted.org/packages/21/c4/22516775dcde10fc9c9571d155f90710761b028fc44f660508106c363c97/matplotlib-3.10.1-cp312-cp312-manylinux_2_17_aarch64.manylinux2014_aarch64.whl", hash = "sha256:1985ad3d97f51307a2cbfc801a930f120def19ba22864182dacef55277102ba6", size = 8452048 },
    { url = "https://files.pythonhosted.org/packages/63/23/c0615001f67ce7c96b3051d856baedc0c818a2ed84570b9bf9bde200f85d/matplotlib-3.10.1-cp312-cp312-manylinux_2_17_x86_64.manylinux2014_x86_64.whl", hash = "sha256:c96f2c2f825d1257e437a1482c5a2cf4fee15db4261bd6fc0750f81ba2b4ba3d", size = 8597111 },
    { url = "https://files.pythonhosted.org/packages/ca/c0/a07939a82aed77770514348f4568177d7dadab9787ebc618a616fe3d665e/matplotlib-3.10.1-cp312-cp312-musllinux_1_2_x86_64.whl", hash = "sha256:35e87384ee9e488d8dd5a2dd7baf471178d38b90618d8ea147aced4ab59c9bea", size = 9402771 },
    { url = "https://files.pythonhosted.org/packages/a6/b6/a9405484fb40746fdc6ae4502b16a9d6e53282ba5baaf9ebe2da579f68c4/matplotlib-3.10.1-cp312-cp312-win_amd64.whl", hash = "sha256:cfd414bce89cc78a7e1d25202e979b3f1af799e416010a20ab2b5ebb3a02425c", size = 8063742 },
    { url = "https://files.pythonhosted.org/packages/60/73/6770ff5e5523d00f3bc584acb6031e29ee5c8adc2336b16cd1d003675fe0/matplotlib-3.10.1-cp313-cp313-macosx_10_13_x86_64.whl", hash = "sha256:c42eee41e1b60fd83ee3292ed83a97a5f2a8239b10c26715d8a6172226988d7b", size = 8176112 },
    { url = "https://files.pythonhosted.org/packages/08/97/b0ca5da0ed54a3f6599c3ab568bdda65269bc27c21a2c97868c1625e4554/matplotlib-3.10.1-cp313-cp313-macosx_11_0_arm64.whl", hash = "sha256:4f0647b17b667ae745c13721602b540f7aadb2a32c5b96e924cd4fea5dcb90f1", size = 8046931 },
    { url = "https://files.pythonhosted.org/packages/df/9a/1acbdc3b165d4ce2dcd2b1a6d4ffb46a7220ceee960c922c3d50d8514067/matplotlib-3.10.1-cp313-cp313-manylinux_2_17_aarch64.manylinux2014_aarch64.whl", hash = "sha256:aa3854b5f9473564ef40a41bc922be978fab217776e9ae1545c9b3a5cf2092a3", size = 8453422 },
    { url = "https://files.pythonhosted.org/packages/51/d0/2bc4368abf766203e548dc7ab57cf7e9c621f1a3c72b516cc7715347b179/matplotlib-3.10.1-cp313-cp313-manylinux_2_17_x86_64.manylinux2014_x86_64.whl", hash = "sha256:7e496c01441be4c7d5f96d4e40f7fca06e20dcb40e44c8daa2e740e1757ad9e6", size = 8596819 },
    { url = "https://files.pythonhosted.org/packages/ab/1b/8b350f8a1746c37ab69dda7d7528d1fc696efb06db6ade9727b7887be16d/matplotlib-3.10.1-cp313-cp313-musllinux_1_2_x86_64.whl", hash = "sha256:5d45d3f5245be5b469843450617dcad9af75ca50568acf59997bed9311131a0b", size = 9402782 },
    { url = "https://files.pythonhosted.org/packages/89/06/f570373d24d93503988ba8d04f213a372fa1ce48381c5eb15da985728498/matplotlib-3.10.1-cp313-cp313-win_amd64.whl", hash = "sha256:8e8e25b1209161d20dfe93037c8a7f7ca796ec9aa326e6e4588d8c4a5dd1e473", size = 8063812 },
    { url = "https://files.pythonhosted.org/packages/fc/e0/8c811a925b5a7ad75135f0e5af46408b78af88bbb02a1df775100ef9bfef/matplotlib-3.10.1-cp313-cp313t-macosx_10_13_x86_64.whl", hash = "sha256:19b06241ad89c3ae9469e07d77efa87041eac65d78df4fcf9cac318028009b01", size = 8214021 },
    { url = "https://files.pythonhosted.org/packages/4a/34/319ec2139f68ba26da9d00fce2ff9f27679fb799a6c8e7358539801fd629/matplotlib-3.10.1-cp313-cp313t-macosx_11_0_arm64.whl", hash = "sha256:01e63101ebb3014e6e9f80d9cf9ee361a8599ddca2c3e166c563628b39305dbb", size = 8090782 },
    { url = "https://files.pythonhosted.org/packages/77/ea/9812124ab9a99df5b2eec1110e9b2edc0b8f77039abf4c56e0a376e84a29/matplotlib-3.10.1-cp313-cp313t-manylinux_2_17_aarch64.manylinux2014_aarch64.whl", hash = "sha256:3f06bad951eea6422ac4e8bdebcf3a70c59ea0a03338c5d2b109f57b64eb3972", size = 8478901 },
    { url = "https://files.pythonhosted.org/packages/c9/db/b05bf463689134789b06dea85828f8ebe506fa1e37593f723b65b86c9582/matplotlib-3.10.1-cp313-cp313t-manylinux_2_17_x86_64.manylinux2014_x86_64.whl", hash = "sha256:a3dfb036f34873b46978f55e240cff7a239f6c4409eac62d8145bad3fc6ba5a3", size = 8613864 },
    { url = "https://files.pythonhosted.org/packages/c2/04/41ccec4409f3023a7576df3b5c025f1a8c8b81fbfe922ecfd837ac36e081/matplotlib-3.10.1-cp313-cp313t-musllinux_1_2_x86_64.whl", hash = "sha256:dc6ab14a7ab3b4d813b88ba957fc05c79493a037f54e246162033591e770de6f", size = 9409487 },
    { url = "https://files.pythonhosted.org/packages/ac/c2/0d5aae823bdcc42cc99327ecdd4d28585e15ccd5218c453b7bcd827f3421/matplotlib-3.10.1-cp313-cp313t-win_amd64.whl", hash = "sha256:bc411ebd5889a78dabbc457b3fa153203e22248bfa6eedc6797be5df0164dbf9", size = 8134832 },
]

[[package]]
name = "matplotlib-inline"
version = "0.1.7"
source = { registry = "https://pypi.org/simple" }
dependencies = [
    { name = "traitlets" },
]
sdist = { url = "https://files.pythonhosted.org/packages/99/5b/a36a337438a14116b16480db471ad061c36c3694df7c2084a0da7ba538b7/matplotlib_inline-0.1.7.tar.gz", hash = "sha256:8423b23ec666be3d16e16b60bdd8ac4e86e840ebd1dd11a30b9f117f2fa0ab90", size = 8159 }
wheels = [
    { url = "https://files.pythonhosted.org/packages/8f/8e/9ad090d3553c280a8060fbf6e24dc1c0c29704ee7d1c372f0c174aa59285/matplotlib_inline-0.1.7-py3-none-any.whl", hash = "sha256:df192d39a4ff8f21b1895d72e6a13f5fcc5099f00fa84384e0ea28c2cc0653ca", size = 9899 },
]

[[package]]
name = "mercantile"
version = "1.2.1"
source = { registry = "https://pypi.org/simple" }
dependencies = [
    { name = "click" },
]
sdist = { url = "https://files.pythonhosted.org/packages/d2/c6/87409bcb26fb68c393fa8cf58ba09363aa7298cfb438a0109b5cb14bc98b/mercantile-1.2.1.tar.gz", hash = "sha256:fa3c6db15daffd58454ac198b31887519a19caccee3f9d63d17ae7ff61b3b56b", size = 26352 }
wheels = [
    { url = "https://files.pythonhosted.org/packages/b2/d6/de0cc74f8d36976aeca0dd2e9cbf711882ff8e177495115fd82459afdc4d/mercantile-1.2.1-py3-none-any.whl", hash = "sha256:30f457a73ee88261aab787b7069d85961a5703bb09dc57a170190bc042cd023f", size = 14779 },
]

[[package]]
name = "mistune"
version = "3.1.3"
source = { registry = "https://pypi.org/simple" }
sdist = { url = "https://files.pythonhosted.org/packages/c4/79/bda47f7dd7c3c55770478d6d02c9960c430b0cf1773b72366ff89126ea31/mistune-3.1.3.tar.gz", hash = "sha256:a7035c21782b2becb6be62f8f25d3df81ccb4d6fa477a6525b15af06539f02a0", size = 94347 }
wheels = [
    { url = "https://files.pythonhosted.org/packages/01/4d/23c4e4f09da849e127e9f123241946c23c1e30f45a88366879e064211815/mistune-3.1.3-py3-none-any.whl", hash = "sha256:1a32314113cff28aa6432e99e522677c8587fd83e3d51c29b82a52409c842bd9", size = 53410 },
]

[[package]]
name = "mpmath"
version = "1.3.0"
source = { registry = "https://pypi.org/simple" }
sdist = { url = "https://files.pythonhosted.org/packages/e0/47/dd32fa426cc72114383ac549964eecb20ecfd886d1e5ccf5340b55b02f57/mpmath-1.3.0.tar.gz", hash = "sha256:7a28eb2a9774d00c7bc92411c19a89209d5da7c4c9a9e227be8330a23a25b91f", size = 508106 }
wheels = [
    { url = "https://files.pythonhosted.org/packages/43/e3/7d92a15f894aa0c9c4b49b8ee9ac9850d6e63b03c9c32c0367a13ae62209/mpmath-1.3.0-py3-none-any.whl", hash = "sha256:a0b2b9fe80bbcd81a6647ff13108738cfb482d481d826cc0e02f5b35e5c88d2c", size = 536198 },
]

[[package]]
name = "nbclient"
version = "0.10.2"
source = { registry = "https://pypi.org/simple" }
dependencies = [
    { name = "jupyter-client" },
    { name = "jupyter-core" },
    { name = "nbformat" },
    { name = "traitlets" },
]
sdist = { url = "https://files.pythonhosted.org/packages/87/66/7ffd18d58eae90d5721f9f39212327695b749e23ad44b3881744eaf4d9e8/nbclient-0.10.2.tar.gz", hash = "sha256:90b7fc6b810630db87a6d0c2250b1f0ab4cf4d3c27a299b0cde78a4ed3fd9193", size = 62424 }
wheels = [
    { url = "https://files.pythonhosted.org/packages/34/6d/e7fa07f03a4a7b221d94b4d586edb754a9b0dc3c9e2c93353e9fa4e0d117/nbclient-0.10.2-py3-none-any.whl", hash = "sha256:4ffee11e788b4a27fabeb7955547e4318a5298f34342a4bfd01f2e1faaeadc3d", size = 25434 },
]

[[package]]
name = "nbconvert"
version = "7.16.6"
source = { registry = "https://pypi.org/simple" }
dependencies = [
    { name = "beautifulsoup4" },
    { name = "bleach", extra = ["css"] },
    { name = "defusedxml" },
    { name = "jinja2" },
    { name = "jupyter-core" },
    { name = "jupyterlab-pygments" },
    { name = "markupsafe" },
    { name = "mistune" },
    { name = "nbclient" },
    { name = "nbformat" },
    { name = "packaging" },
    { name = "pandocfilters" },
    { name = "pygments" },
    { name = "traitlets" },
]
sdist = { url = "https://files.pythonhosted.org/packages/a3/59/f28e15fc47ffb73af68a8d9b47367a8630d76e97ae85ad18271b9db96fdf/nbconvert-7.16.6.tar.gz", hash = "sha256:576a7e37c6480da7b8465eefa66c17844243816ce1ccc372633c6b71c3c0f582", size = 857715 }
wheels = [
    { url = "https://files.pythonhosted.org/packages/cc/9a/cd673b2f773a12c992f41309ef81b99da1690426bd2f96957a7ade0d3ed7/nbconvert-7.16.6-py3-none-any.whl", hash = "sha256:1375a7b67e0c2883678c48e506dc320febb57685e5ee67faa51b18a90f3a712b", size = 258525 },
]

[[package]]
name = "nbformat"
version = "5.10.4"
source = { registry = "https://pypi.org/simple" }
dependencies = [
    { name = "fastjsonschema" },
    { name = "jsonschema" },
    { name = "jupyter-core" },
    { name = "traitlets" },
]
sdist = { url = "https://files.pythonhosted.org/packages/6d/fd/91545e604bc3dad7dca9ed03284086039b294c6b3d75c0d2fa45f9e9caf3/nbformat-5.10.4.tar.gz", hash = "sha256:322168b14f937a5d11362988ecac2a4952d3d8e3a2cbeb2319584631226d5b3a", size = 142749 }
wheels = [
    { url = "https://files.pythonhosted.org/packages/a9/82/0340caa499416c78e5d8f5f05947ae4bc3cba53c9f038ab6e9ed964e22f1/nbformat-5.10.4-py3-none-any.whl", hash = "sha256:3b48d6c8fbca4b299bf3982ea7db1af21580e4fec269ad087b9e81588891200b", size = 78454 },
]

[[package]]
name = "nest-asyncio"
version = "1.6.0"
source = { registry = "https://pypi.org/simple" }
sdist = { url = "https://files.pythonhosted.org/packages/83/f8/51569ac65d696c8ecbee95938f89d4abf00f47d58d48f6fbabfe8f0baefe/nest_asyncio-1.6.0.tar.gz", hash = "sha256:6f172d5449aca15afd6c646851f4e31e02c598d553a667e38cafa997cfec55fe", size = 7418 }
wheels = [
    { url = "https://files.pythonhosted.org/packages/a0/c4/c2971a3ba4c6103a3d10c4b0f24f461ddc027f0f09763220cf35ca1401b3/nest_asyncio-1.6.0-py3-none-any.whl", hash = "sha256:87af6efd6b5e897c81050477ef65c62e2b2f35d51703cae01aff2905b1852e1c", size = 5195 },
]

[[package]]
name = "networkx"
version = "3.4.2"
source = { registry = "https://pypi.org/simple" }
sdist = { url = "https://files.pythonhosted.org/packages/fd/1d/06475e1cd5264c0b870ea2cc6fdb3e37177c1e565c43f56ff17a10e3937f/networkx-3.4.2.tar.gz", hash = "sha256:307c3669428c5362aab27c8a1260aa8f47c4e91d3891f48be0141738d8d053e1", size = 2151368 }
wheels = [
    { url = "https://files.pythonhosted.org/packages/b9/54/dd730b32ea14ea797530a4479b2ed46a6fb250f682a9cfb997e968bf0261/networkx-3.4.2-py3-none-any.whl", hash = "sha256:df5d4365b724cf81b8c6a7312509d0c22386097011ad1abe274afd5e9d3bbc5f", size = 1723263 },
]

[[package]]
name = "notebook"
version = "7.3.3"
source = { registry = "https://pypi.org/simple" }
dependencies = [
    { name = "jupyter-server" },
    { name = "jupyterlab" },
    { name = "jupyterlab-server" },
    { name = "notebook-shim" },
    { name = "tornado" },
]
sdist = { url = "https://files.pythonhosted.org/packages/71/0f/7781fed05f79d1047c039dfd17fbd6e6670bcf5ad330baa997bcc62525b5/notebook-7.3.3.tar.gz", hash = "sha256:707a313fb882d35f921989eb3d204de942ed5132a44e4aa1fe0e8f24bb9dc25d", size = 12758099 }
wheels = [
    { url = "https://files.pythonhosted.org/packages/f2/bf/5e5fcf79c559600b738d7577c8360bfd4cfa705400af06f23b3a049e44b6/notebook-7.3.3-py3-none-any.whl", hash = "sha256:b193df0878956562d5171c8e25c9252b8e86c9fcc16163b8ee3fe6c5e3f422f7", size = 13142886 },
]

[[package]]
name = "notebook-shim"
version = "0.2.4"
source = { registry = "https://pypi.org/simple" }
dependencies = [
    { name = "jupyter-server" },
]
sdist = { url = "https://files.pythonhosted.org/packages/54/d2/92fa3243712b9a3e8bafaf60aac366da1cada3639ca767ff4b5b3654ec28/notebook_shim-0.2.4.tar.gz", hash = "sha256:b4b2cfa1b65d98307ca24361f5b30fe785b53c3fd07b7a47e89acb5e6ac638cb", size = 13167 }
wheels = [
    { url = "https://files.pythonhosted.org/packages/f9/33/bd5b9137445ea4b680023eb0469b2bb969d61303dedb2aac6560ff3d14a1/notebook_shim-0.2.4-py3-none-any.whl", hash = "sha256:411a5be4e9dc882a074ccbcae671eda64cceb068767e9a3419096986560e1cef", size = 13307 },
]

[[package]]
name = "numpy"
version = "2.2.4"
source = { registry = "https://pypi.org/simple" }
sdist = { url = "https://files.pythonhosted.org/packages/e1/78/31103410a57bc2c2b93a3597340a8119588571f6a4539067546cb9a0bfac/numpy-2.2.4.tar.gz", hash = "sha256:9ba03692a45d3eef66559efe1d1096c4b9b75c0986b5dff5530c378fb8331d4f", size = 20270701 }
wheels = [
    { url = "https://files.pythonhosted.org/packages/a2/30/182db21d4f2a95904cec1a6f779479ea1ac07c0647f064dea454ec650c42/numpy-2.2.4-cp312-cp312-macosx_10_13_x86_64.whl", hash = "sha256:a7b9084668aa0f64e64bd00d27ba5146ef1c3a8835f3bd912e7a9e01326804c4", size = 20947156 },
    { url = "https://files.pythonhosted.org/packages/24/6d/9483566acfbda6c62c6bc74b6e981c777229d2af93c8eb2469b26ac1b7bc/numpy-2.2.4-cp312-cp312-macosx_11_0_arm64.whl", hash = "sha256:dbe512c511956b893d2dacd007d955a3f03d555ae05cfa3ff1c1ff6df8851854", size = 14133092 },
    { url = "https://files.pythonhosted.org/packages/27/f6/dba8a258acbf9d2bed2525cdcbb9493ef9bae5199d7a9cb92ee7e9b2aea6/numpy-2.2.4-cp312-cp312-macosx_14_0_arm64.whl", hash = "sha256:bb649f8b207ab07caebba230d851b579a3c8711a851d29efe15008e31bb4de24", size = 5163515 },
    { url = "https://files.pythonhosted.org/packages/62/30/82116199d1c249446723c68f2c9da40d7f062551036f50b8c4caa42ae252/numpy-2.2.4-cp312-cp312-macosx_14_0_x86_64.whl", hash = "sha256:f34dc300df798742b3d06515aa2a0aee20941c13579d7a2f2e10af01ae4901ee", size = 6696558 },
    { url = "https://files.pythonhosted.org/packages/0e/b2/54122b3c6df5df3e87582b2e9430f1bdb63af4023c739ba300164c9ae503/numpy-2.2.4-cp312-cp312-manylinux_2_17_aarch64.manylinux2014_aarch64.whl", hash = "sha256:c3f7ac96b16955634e223b579a3e5798df59007ca43e8d451a0e6a50f6bfdfba", size = 14084742 },
    { url = "https://files.pythonhosted.org/packages/02/e2/e2cbb8d634151aab9528ef7b8bab52ee4ab10e076509285602c2a3a686e0/numpy-2.2.4-cp312-cp312-manylinux_2_17_x86_64.manylinux2014_x86_64.whl", hash = "sha256:4f92084defa704deadd4e0a5ab1dc52d8ac9e8a8ef617f3fbb853e79b0ea3592", size = 16134051 },
    { url = "https://files.pythonhosted.org/packages/8e/21/efd47800e4affc993e8be50c1b768de038363dd88865920439ef7b422c60/numpy-2.2.4-cp312-cp312-musllinux_1_2_aarch64.whl", hash = "sha256:7a4e84a6283b36632e2a5b56e121961f6542ab886bc9e12f8f9818b3c266bfbb", size = 15578972 },
    { url = "https://files.pythonhosted.org/packages/04/1e/f8bb88f6157045dd5d9b27ccf433d016981032690969aa5c19e332b138c0/numpy-2.2.4-cp312-cp312-musllinux_1_2_x86_64.whl", hash = "sha256:11c43995255eb4127115956495f43e9343736edb7fcdb0d973defd9de14cd84f", size = 17898106 },
    { url = "https://files.pythonhosted.org/packages/2b/93/df59a5a3897c1f036ae8ff845e45f4081bb06943039ae28a3c1c7c780f22/numpy-2.2.4-cp312-cp312-win32.whl", hash = "sha256:65ef3468b53269eb5fdb3a5c09508c032b793da03251d5f8722b1194f1790c00", size = 6311190 },
    { url = "https://files.pythonhosted.org/packages/46/69/8c4f928741c2a8efa255fdc7e9097527c6dc4e4df147e3cadc5d9357ce85/numpy-2.2.4-cp312-cp312-win_amd64.whl", hash = "sha256:2aad3c17ed2ff455b8eaafe06bcdae0062a1db77cb99f4b9cbb5f4ecb13c5146", size = 12644305 },
    { url = "https://files.pythonhosted.org/packages/2a/d0/bd5ad792e78017f5decfb2ecc947422a3669a34f775679a76317af671ffc/numpy-2.2.4-cp313-cp313-macosx_10_13_x86_64.whl", hash = "sha256:1cf4e5c6a278d620dee9ddeb487dc6a860f9b199eadeecc567f777daace1e9e7", size = 20933623 },
    { url = "https://files.pythonhosted.org/packages/c3/bc/2b3545766337b95409868f8e62053135bdc7fa2ce630aba983a2aa60b559/numpy-2.2.4-cp313-cp313-macosx_11_0_arm64.whl", hash = "sha256:1974afec0b479e50438fc3648974268f972e2d908ddb6d7fb634598cdb8260a0", size = 14148681 },
    { url = "https://files.pythonhosted.org/packages/6a/70/67b24d68a56551d43a6ec9fe8c5f91b526d4c1a46a6387b956bf2d64744e/numpy-2.2.4-cp313-cp313-macosx_14_0_arm64.whl", hash = "sha256:79bd5f0a02aa16808fcbc79a9a376a147cc1045f7dfe44c6e7d53fa8b8a79392", size = 5148759 },
    { url = "https://files.pythonhosted.org/packages/1c/8b/e2fc8a75fcb7be12d90b31477c9356c0cbb44abce7ffb36be39a0017afad/numpy-2.2.4-cp313-cp313-macosx_14_0_x86_64.whl", hash = "sha256:3387dd7232804b341165cedcb90694565a6015433ee076c6754775e85d86f1fc", size = 6683092 },
    { url = "https://files.pythonhosted.org/packages/13/73/41b7b27f169ecf368b52533edb72e56a133f9e86256e809e169362553b49/numpy-2.2.4-cp313-cp313-manylinux_2_17_aarch64.manylinux2014_aarch64.whl", hash = "sha256:6f527d8fdb0286fd2fd97a2a96c6be17ba4232da346931d967a0630050dfd298", size = 14081422 },
    { url = "https://files.pythonhosted.org/packages/4b/04/e208ff3ae3ddfbafc05910f89546382f15a3f10186b1f56bd99f159689c2/numpy-2.2.4-cp313-cp313-manylinux_2_17_x86_64.manylinux2014_x86_64.whl", hash = "sha256:bce43e386c16898b91e162e5baaad90c4b06f9dcbe36282490032cec98dc8ae7", size = 16132202 },
    { url = "https://files.pythonhosted.org/packages/fe/bc/2218160574d862d5e55f803d88ddcad88beff94791f9c5f86d67bd8fbf1c/numpy-2.2.4-cp313-cp313-musllinux_1_2_aarch64.whl", hash = "sha256:31504f970f563d99f71a3512d0c01a645b692b12a63630d6aafa0939e52361e6", size = 15573131 },
    { url = "https://files.pythonhosted.org/packages/a5/78/97c775bc4f05abc8a8426436b7cb1be806a02a2994b195945600855e3a25/numpy-2.2.4-cp313-cp313-musllinux_1_2_x86_64.whl", hash = "sha256:81413336ef121a6ba746892fad881a83351ee3e1e4011f52e97fba79233611fd", size = 17894270 },
    { url = "https://files.pythonhosted.org/packages/b9/eb/38c06217a5f6de27dcb41524ca95a44e395e6a1decdc0c99fec0832ce6ae/numpy-2.2.4-cp313-cp313-win32.whl", hash = "sha256:f486038e44caa08dbd97275a9a35a283a8f1d2f0ee60ac260a1790e76660833c", size = 6308141 },
    { url = "https://files.pythonhosted.org/packages/52/17/d0dd10ab6d125c6d11ffb6dfa3423c3571befab8358d4f85cd4471964fcd/numpy-2.2.4-cp313-cp313-win_amd64.whl", hash = "sha256:207a2b8441cc8b6a2a78c9ddc64d00d20c303d79fba08c577752f080c4007ee3", size = 12636885 },
    { url = "https://files.pythonhosted.org/packages/fa/e2/793288ede17a0fdc921172916efb40f3cbc2aa97e76c5c84aba6dc7e8747/numpy-2.2.4-cp313-cp313t-macosx_10_13_x86_64.whl", hash = "sha256:8120575cb4882318c791f839a4fd66161a6fa46f3f0a5e613071aae35b5dd8f8", size = 20961829 },
    { url = "https://files.pythonhosted.org/packages/3a/75/bb4573f6c462afd1ea5cbedcc362fe3e9bdbcc57aefd37c681be1155fbaa/numpy-2.2.4-cp313-cp313t-macosx_11_0_arm64.whl", hash = "sha256:a761ba0fa886a7bb33c6c8f6f20213735cb19642c580a931c625ee377ee8bd39", size = 14161419 },
    { url = "https://files.pythonhosted.org/packages/03/68/07b4cd01090ca46c7a336958b413cdbe75002286295f2addea767b7f16c9/numpy-2.2.4-cp313-cp313t-macosx_14_0_arm64.whl", hash = "sha256:ac0280f1ba4a4bfff363a99a6aceed4f8e123f8a9b234c89140f5e894e452ecd", size = 5196414 },
    { url = "https://files.pythonhosted.org/packages/a5/fd/d4a29478d622fedff5c4b4b4cedfc37a00691079623c0575978d2446db9e/numpy-2.2.4-cp313-cp313t-macosx_14_0_x86_64.whl", hash = "sha256:879cf3a9a2b53a4672a168c21375166171bc3932b7e21f622201811c43cdd3b0", size = 6709379 },
    { url = "https://files.pythonhosted.org/packages/41/78/96dddb75bb9be730b87c72f30ffdd62611aba234e4e460576a068c98eff6/numpy-2.2.4-cp313-cp313t-manylinux_2_17_aarch64.manylinux2014_aarch64.whl", hash = "sha256:f05d4198c1bacc9124018109c5fba2f3201dbe7ab6e92ff100494f236209c960", size = 14051725 },
    { url = "https://files.pythonhosted.org/packages/00/06/5306b8199bffac2a29d9119c11f457f6c7d41115a335b78d3f86fad4dbe8/numpy-2.2.4-cp313-cp313t-manylinux_2_17_x86_64.manylinux2014_x86_64.whl", hash = "sha256:e2f085ce2e813a50dfd0e01fbfc0c12bbe5d2063d99f8b29da30e544fb6483b8", size = 16101638 },
    { url = "https://files.pythonhosted.org/packages/fa/03/74c5b631ee1ded596945c12027649e6344614144369fd3ec1aaced782882/numpy-2.2.4-cp313-cp313t-musllinux_1_2_aarch64.whl", hash = "sha256:92bda934a791c01d6d9d8e038363c50918ef7c40601552a58ac84c9613a665bc", size = 15571717 },
    { url = "https://files.pythonhosted.org/packages/cb/dc/4fc7c0283abe0981e3b89f9b332a134e237dd476b0c018e1e21083310c31/numpy-2.2.4-cp313-cp313t-musllinux_1_2_x86_64.whl", hash = "sha256:ee4d528022f4c5ff67332469e10efe06a267e32f4067dc76bb7e2cddf3cd25ff", size = 17879998 },
    { url = "https://files.pythonhosted.org/packages/e5/2b/878576190c5cfa29ed896b518cc516aecc7c98a919e20706c12480465f43/numpy-2.2.4-cp313-cp313t-win32.whl", hash = "sha256:05c076d531e9998e7e694c36e8b349969c56eadd2cdcd07242958489d79a7286", size = 6366896 },
    { url = "https://files.pythonhosted.org/packages/3e/05/eb7eec66b95cf697f08c754ef26c3549d03ebd682819f794cb039574a0a6/numpy-2.2.4-cp313-cp313t-win_amd64.whl", hash = "sha256:188dcbca89834cc2e14eb2f106c96d6d46f200fe0200310fc29089657379c58d", size = 12739119 },
]

[[package]]
name = "nvidia-cublas-cu11"
version = "11.11.3.6"
source = { registry = "https://pypi.org/simple" }
wheels = [
    { url = "https://files.pythonhosted.org/packages/46/be/c222e33e60d28ecd496a46fc4d78ccae0ee28e1fd7dc705b6288b4cad27e/nvidia_cublas_cu11-11.11.3.6-py3-none-manylinux1_x86_64.whl", hash = "sha256:39fb40e8f486dd8a2ddb8fdeefe1d5b28f5b99df01c87ab3676f057a74a5a6f3", size = 417870452 },
    { url = "https://files.pythonhosted.org/packages/96/df/c5ac9ac5096355c47c606e613ecc7aa50fbccf5e0145df857d11da6464b1/nvidia_cublas_cu11-11.11.3.6-py3-none-manylinux2014_aarch64.whl", hash = "sha256:5ccae9e069a2c6be9af9cb5a0b0c6928c19c7915e390d15f598a1eead2a01a7a", size = 291428448 },
    { url = "https://files.pythonhosted.org/packages/ea/2e/9d99c60771d275ecf6c914a612e9a577f740a615bc826bec132368e1d3ae/nvidia_cublas_cu11-11.11.3.6-py3-none-manylinux2014_x86_64.whl", hash = "sha256:60252822adea5d0b10cd990a7dc7bedf7435f30ae40083c7a624a85a43225abc", size = 417870460 },
    { url = "https://files.pythonhosted.org/packages/0b/1d/7a78cd36fd5e3da4021b3ac2c2c8b2651dd72345b7c3ecc0d3e051884f50/nvidia_cublas_cu11-11.11.3.6-py3-none-win_amd64.whl", hash = "sha256:6ab12b1302bef8ac1ff4414edd1c059e57f4833abef9151683fb8f4de25900be", size = 427234740 },
]

[[package]]
name = "nvidia-cuda-cupti-cu11"
version = "11.8.87"
source = { registry = "https://pypi.org/simple" }
wheels = [
    { url = "https://files.pythonhosted.org/packages/27/c9/b4b15f709a694ea9f84871c6c4fbeeb54bab225962d852665a2c6f77f90d/nvidia_cuda_cupti_cu11-11.8.87-py3-none-manylinux1_x86_64.whl", hash = "sha256:0e50c707df56c75a2c0703dc6b886f3c97a22f37d6f63839f75b7418ba672a8d", size = 13093657 },
    { url = "https://files.pythonhosted.org/packages/1e/5a/fb7e315aaa9d2bb28d3f2d9127375823c43646e07db4fe1b08746626e677/nvidia_cuda_cupti_cu11-11.8.87-py3-none-manylinux2014_aarch64.whl", hash = "sha256:9aaa638963a8271df26b6ee0d93b781730b7acc6581ff700bd023d7934e4385e", size = 11687484 },
    { url = "https://files.pythonhosted.org/packages/74/42/9f5c5cc084ce6f3073048c4f6806f45ba4c8c73f227c9587215d9c372e05/nvidia_cuda_cupti_cu11-11.8.87-py3-none-manylinux2014_x86_64.whl", hash = "sha256:4191a17913a706b5098681280cd089cd7d8d3df209a6f5cb79384974a96d24f2", size = 13093662 },
    { url = "https://files.pythonhosted.org/packages/9c/b9/371cff81be29e008a69f1681f468a2b428fa4ea03842196c178cb4cf1991/nvidia_cuda_cupti_cu11-11.8.87-py3-none-win_amd64.whl", hash = "sha256:4332d8550ad5f5b673f98d08e4e4f82030cb604c66d8d5ee919399ea01312e58", size = 9952361 },
]

[[package]]
name = "nvidia-cuda-nvrtc-cu11"
version = "11.8.89"
source = { registry = "https://pypi.org/simple" }
wheels = [
    { url = "https://files.pythonhosted.org/packages/83/08/a9833e4e9f9165bedb7f36033b47aa399b053b9cb2eaf7b84d1e28705cf7/nvidia_cuda_nvrtc_cu11-11.8.89-py3-none-manylinux1_x86_64.whl", hash = "sha256:1f27d67b0f72902e9065ae568b4f6268dfe49ba3ed269c9a3da99bb86d1d2008", size = 23173264 },
    { url = "https://files.pythonhosted.org/packages/1d/ad/58a9f86b0280190582691b1141ac3678c08f698d3d6161eed5cbe4e43b46/nvidia_cuda_nvrtc_cu11-11.8.89-py3-none-manylinux2014_aarch64.whl", hash = "sha256:8ab17ed51e7c4928f7170a0551e3e3b42f89d973bd267ced9688c238b3e10aef", size = 22671777 },
    { url = "https://files.pythonhosted.org/packages/60/44/202e027c224c26e15a53f01c5c7604c7f6b4fd368882d3164ea08fead207/nvidia_cuda_nvrtc_cu11-11.8.89-py3-none-manylinux2014_x86_64.whl", hash = "sha256:a8d02f3cba345be56b1ffc3e74d8f61f02bb758dd31b0f20e12277a5a244f756", size = 23173745 },
    { url = "https://files.pythonhosted.org/packages/c9/19/17745076214b0cc985cfdbabe2b3108f1237704985dab5b748e48432aca1/nvidia_cuda_nvrtc_cu11-11.8.89-py3-none-win_amd64.whl", hash = "sha256:e18a23a8f4064664a6f1c4a64f38c581cbebfb5935280e94a4943ea8ae3791b1", size = 19034935 },
]

[[package]]
name = "nvidia-cuda-runtime-cu11"
version = "11.8.89"
source = { registry = "https://pypi.org/simple" }
wheels = [
    { url = "https://files.pythonhosted.org/packages/45/3e/84db02be49fe6d6df6e42f69fd64501c22d0f9ada9c9877f885612085d20/nvidia_cuda_runtime_cu11-11.8.89-py3-none-manylinux1_x86_64.whl", hash = "sha256:f587bd726eb2f7612cf77ce38a2c1e65cf23251ff49437f6161ce0d647f64f7c", size = 875585 },
    { url = "https://files.pythonhosted.org/packages/da/16/86d6f3f25c1d69cfcaa01c9a9704b7e946387b7aa13cc2f385b50eb46da5/nvidia_cuda_runtime_cu11-11.8.89-py3-none-manylinux2014_aarch64.whl", hash = "sha256:e53bf160b6b660819cb6e4a9da2cc89e6aa2329858299780a2459780a2b8d012", size = 805995 },
    { url = "https://files.pythonhosted.org/packages/a6/ec/a540f28b31de7bc1ed49eecc72035d4cb77db88ead1d42f7bfa5ae407ac6/nvidia_cuda_runtime_cu11-11.8.89-py3-none-manylinux2014_x86_64.whl", hash = "sha256:92d04069a987e1fbc9213f8376d265df0f7bb42617d44f5eda1f496acea7f2d1", size = 875592 },
    { url = "https://files.pythonhosted.org/packages/48/ae/09f335dfbca630ae213e53d2a9294540620453fe2b37e7489ff05817a525/nvidia_cuda_runtime_cu11-11.8.89-py3-none-win_amd64.whl", hash = "sha256:f60c9fdaed8065b38de8097867240efc5556a8a710007146daeb9082334a6e63", size = 1021163 },
]

[[package]]
name = "nvidia-cudnn-cu11"
version = "9.1.0.70"
source = { registry = "https://pypi.org/simple" }
dependencies = [
    { name = "nvidia-cublas-cu11" },
]
wheels = [
    { url = "https://files.pythonhosted.org/packages/00/3b/0b776f04e364cd99e4cf152c2a9eadb5934c67c9a91429da55169a9447fd/nvidia_cudnn_cu11-9.1.0.70-py3-none-manylinux2014_x86_64.whl", hash = "sha256:e6135ac63fe9d5b0b89cfb35c3fc1c1349f2b995becadf2e9dc21bca89d9633d", size = 663919573 },
    { url = "https://files.pythonhosted.org/packages/8f/66/c0d600fa64b65e474eced8f07c4a6e9441aacf746f800fd12fe395dd09db/nvidia_cudnn_cu11-9.1.0.70-py3-none-win_amd64.whl", hash = "sha256:32f6a2fe80b4b7ebc5f9c4cb403c4c381eca99e6daa3cf38241047b3d3e14daa", size = 680107132 },
]

[[package]]
name = "nvidia-cufft-cu11"
version = "10.9.0.58"
source = { registry = "https://pypi.org/simple" }
wheels = [
    { url = "https://files.pythonhosted.org/packages/74/79/b912a77e38e41f15a0581a59f5c3548d1ddfdda3225936fb67c342719e7a/nvidia_cufft_cu11-10.9.0.58-py3-none-manylinux1_x86_64.whl", hash = "sha256:222f9da70c80384632fd6035e4c3f16762d64ea7a843829cb278f98b3cb7dd81", size = 168405414 },
    { url = "https://files.pythonhosted.org/packages/71/7a/a2ad9951d57c3cc23f4fa6d84b146afd9f375ffbc744b38935930ac4393f/nvidia_cufft_cu11-10.9.0.58-py3-none-manylinux2014_aarch64.whl", hash = "sha256:34b7315104e615b230dc3c2d1861f13bff9ec465c5d3b4bb65b4986d03a1d8d4", size = 111231060 },
    { url = "https://files.pythonhosted.org/packages/64/c8/133717b43182ba063803e983e7680a94826a9f4ff5734af0ca315803f1b3/nvidia_cufft_cu11-10.9.0.58-py3-none-manylinux2014_x86_64.whl", hash = "sha256:e21037259995243cc370dd63c430d77ae9280bedb68d5b5a18226bfc92e5d748", size = 168405419 },
    { url = "https://files.pythonhosted.org/packages/f8/b4/e432a74f8db0e84f734dc14d36c0e529225132bf7e239da21f55893351a6/nvidia_cufft_cu11-10.9.0.58-py3-none-win_amd64.whl", hash = "sha256:c4d316f17c745ec9c728e30409612eaf77a8404c3733cdf6c9c1569634d1ca03", size = 172237004 },
]

[[package]]
name = "nvidia-curand-cu11"
version = "10.3.0.86"
source = { registry = "https://pypi.org/simple" }
wheels = [
    { url = "https://files.pythonhosted.org/packages/49/28/c47f8e2439ddbcbeae3cf74d43ed572b651d630ea72863d5357f3759eb66/nvidia_curand_cu11-10.3.0.86-py3-none-manylinux1_x86_64.whl", hash = "sha256:ac439548c88580269a1eb6aeb602a5aed32f0dbb20809a31d9ed7d01d77f6bf5", size = 58124493 },
    { url = "https://files.pythonhosted.org/packages/5d/c0/aec095de6cb3b07197042f9ff8958eda2a5eaaefabc8db2e3bfa32aafb97/nvidia_curand_cu11-10.3.0.86-py3-none-manylinux2014_aarch64.whl", hash = "sha256:64defc3016d8c1de351a764617818c2961210430f12476faee10084b269b188c", size = 58134524 },
    { url = "https://files.pythonhosted.org/packages/58/e5/ce5806afc48a6e4e0dddd25316ac60b6fa94fd1791bdbf4ca17bf52696ea/nvidia_curand_cu11-10.3.0.86-py3-none-manylinux2014_x86_64.whl", hash = "sha256:cd4cffbf78bb06580206b4814d5dc696d1161c902aae37b2bba00056832379e6", size = 58124497 },
    { url = "https://files.pythonhosted.org/packages/ae/e0/a68e20f37512c2ff22c1b2707383faec80acc20c39727e4007065ed284ea/nvidia_curand_cu11-10.3.0.86-py3-none-win_amd64.whl", hash = "sha256:8fa8365065fc3e3760d7437b08f164a6bcf8f7124f3b544d2463ded01e6bdc70", size = 57597791 },
]

[[package]]
name = "nvidia-cusolver-cu11"
version = "11.4.1.48"
source = { registry = "https://pypi.org/simple" }
dependencies = [
    { name = "nvidia-cublas-cu11" },
]
wheels = [
    { url = "https://files.pythonhosted.org/packages/55/ee/939ff0104991dd7bdabb4c9767994c612ba0e1c9a55672a1ddd42f5e5b16/nvidia_cusolver_cu11-11.4.1.48-py3-none-manylinux1_x86_64.whl", hash = "sha256:ca538f545645b7e6629140786d3127fe067b3d5a085bd794cde5bfe877c8926f", size = 128240842 },
    { url = "https://files.pythonhosted.org/packages/d8/32/676f0cfea4ff5bbc6dcfe00b5f385ba49d322dc8e9ff1ef864b570e27e9e/nvidia_cusolver_cu11-11.4.1.48-py3-none-manylinux2014_aarch64.whl", hash = "sha256:1a96acb05768610bc414dbef5b25ebd2d820fc8a1e8c72097f41f53d80934d61", size = 127903177 },
    { url = "https://files.pythonhosted.org/packages/52/fe/866e87e6e6a1b0a5fcf8524a058042656702f2057e22bfdb8899a7c38e10/nvidia_cusolver_cu11-11.4.1.48-py3-none-manylinux2014_x86_64.whl", hash = "sha256:ea9fb1ad8c644ca9ed55af13cc39af3b7ba4c3eb5aef18471fe1fe77d94383cb", size = 128246438 },
    { url = "https://files.pythonhosted.org/packages/1e/94/4fd658d09776307b98411eca09dd77773d8c3bdc484b186a2084038b75e2/nvidia_cusolver_cu11-11.4.1.48-py3-none-win_amd64.whl", hash = "sha256:7efe43b113495a64e2cf9a0b4365bd53b0a82afb2e2cf91e9f993c9ef5e69ee8", size = 125732382 },
]

[[package]]
name = "nvidia-cusparse-cu11"
version = "11.7.5.86"
source = { registry = "https://pypi.org/simple" }
wheels = [
    { url = "https://files.pythonhosted.org/packages/c1/e0/21b829c535d569831835a4ca5d049a19ba00d3e91f3e12ab4ad27bd7385f/nvidia_cusparse_cu11-11.7.5.86-py3-none-manylinux1_x86_64.whl", hash = "sha256:4ae709fe78d3f23f60acaba8c54b8ad556cf16ca486e0cc1aa92dca7555d2d2b", size = 204126221 },
    { url = "https://files.pythonhosted.org/packages/a2/6e/4eb2842e7ab1804072bca43030a8b92731e5a35f6a4a1b8f1aa8fa5f411c/nvidia_cusparse_cu11-11.7.5.86-py3-none-manylinux2014_aarch64.whl", hash = "sha256:6c7da46abee7567e619d4aa2e90a1b032cfcbd1211d429853b1a6e87514a14b2", size = 203917797 },
    { url = "https://files.pythonhosted.org/packages/ed/5c/b0333b07c51ced77397c2fb0d9826072cea0da9d421aa7e792aa0f8ecc72/nvidia_cusparse_cu11-11.7.5.86-py3-none-manylinux2014_x86_64.whl", hash = "sha256:8d7cf1628fd8d462b5d2ba6678fae34733a48ecb80495b9c68672ec6a6dde5ef", size = 204126227 },
    { url = "https://files.pythonhosted.org/packages/b8/36/a670e8ca1deccd3c63be4d0286491cf5c6375253f0d948e7cc5167fe1da9/nvidia_cusparse_cu11-11.7.5.86-py3-none-win_amd64.whl", hash = "sha256:a0f6ee81cd91be606fc2f55992d06b09cd4e86d74b6ae5e8dd1631cf7f5a8706", size = 203420667 },
]

[[package]]
name = "nvidia-nccl-cu11"
version = "2.21.5"
source = { registry = "https://pypi.org/simple" }
wheels = [
    { url = "https://files.pythonhosted.org/packages/ac/9a/8b6a28b3b87d5fddab0e92cd835339eb8fbddaa71ae67518c8c1b3d05bae/nvidia_nccl_cu11-2.21.5-py3-none-manylinux2014_x86_64.whl", hash = "sha256:49d8350629c7888701d1fd200934942671cb5c728f49acc5a0b3a768820bed29", size = 147811630 },
]

[[package]]
name = "nvidia-nvtx-cu11"
version = "11.8.86"
source = { registry = "https://pypi.org/simple" }
wheels = [
    { url = "https://files.pythonhosted.org/packages/d5/a2/23214c23118784dc2189ac2d2e48190df3e4206e2f73eb17d47140797a2b/nvidia_nvtx_cu11-11.8.86-py3-none-manylinux1_x86_64.whl", hash = "sha256:890656d8bd9b4e280231c832e1f0d03459200ba4824ddda3dcb59b1e1989b9f5", size = 99125 },
    { url = "https://files.pythonhosted.org/packages/42/b9/385e4323646d21f9aedb9e953e5c778311cd8df32eb2237f1ce242c58572/nvidia_nvtx_cu11-11.8.86-py3-none-manylinux2014_aarch64.whl", hash = "sha256:5e84b97062eb102b45a8a9172a06cfe28b239b1635075a13d6474e91295e0468", size = 100401 },
    { url = "https://files.pythonhosted.org/packages/b5/ad/973a187b137a3d45dc3faac421ef1275fb41fc169fd3889e2d5ceb0daa54/nvidia_nvtx_cu11-11.8.86-py3-none-manylinux2014_x86_64.whl", hash = "sha256:979f5b2aef5da164c5c53c64c85c3dfa61b8b4704f4f963bb568bf98fa8472e8", size = 99130 },
    { url = "https://files.pythonhosted.org/packages/3f/3f/0e1dd2bc4d89f838b86c76956ffa514307d3be4d8b5ee0da4e9d12a8b54b/nvidia_nvtx_cu11-11.8.86-py3-none-win_amd64.whl", hash = "sha256:54031010ee38d774b2991004d88f90bbd7bbc1458a96bbc4b42662756508c252", size = 66297 },
]

[[package]]
name = "overrides"
version = "7.7.0"
source = { registry = "https://pypi.org/simple" }
sdist = { url = "https://files.pythonhosted.org/packages/36/86/b585f53236dec60aba864e050778b25045f857e17f6e5ea0ae95fe80edd2/overrides-7.7.0.tar.gz", hash = "sha256:55158fa3d93b98cc75299b1e67078ad9003ca27945c76162c1c0766d6f91820a", size = 22812 }
wheels = [
    { url = "https://files.pythonhosted.org/packages/2c/ab/fc8290c6a4c722e5514d80f62b2dc4c4df1a68a41d1364e625c35990fcf3/overrides-7.7.0-py3-none-any.whl", hash = "sha256:c7ed9d062f78b8e4c1a7b70bd8796b35ead4d9f510227ef9c5dc7626c60d7e49", size = 17832 },
]

[[package]]
name = "packaging"
version = "24.2"
source = { registry = "https://pypi.org/simple" }
sdist = { url = "https://files.pythonhosted.org/packages/d0/63/68dbb6eb2de9cb10ee4c9c14a0148804425e13c4fb20d61cce69f53106da/packaging-24.2.tar.gz", hash = "sha256:c228a6dc5e932d346bc5739379109d49e8853dd8223571c7c5b55260edc0b97f", size = 163950 }
wheels = [
    { url = "https://files.pythonhosted.org/packages/88/ef/eb23f262cca3c0c4eb7ab1933c3b1f03d021f2c48f54763065b6f0e321be/packaging-24.2-py3-none-any.whl", hash = "sha256:09abb1bccd265c01f4a3aa3f7a7db064b36514d2cba19a2f694fe6150451a759", size = 65451 },
]

[[package]]
name = "pandas"
version = "2.2.3"
source = { registry = "https://pypi.org/simple" }
dependencies = [
    { name = "numpy" },
    { name = "python-dateutil" },
    { name = "pytz" },
    { name = "tzdata" },
]
sdist = { url = "https://files.pythonhosted.org/packages/9c/d6/9f8431bacc2e19dca897724cd097b1bb224a6ad5433784a44b587c7c13af/pandas-2.2.3.tar.gz", hash = "sha256:4f18ba62b61d7e192368b84517265a99b4d7ee8912f8708660fb4a366cc82667", size = 4399213 }
wheels = [
    { url = "https://files.pythonhosted.org/packages/17/a3/fb2734118db0af37ea7433f57f722c0a56687e14b14690edff0cdb4b7e58/pandas-2.2.3-cp312-cp312-macosx_10_9_x86_64.whl", hash = "sha256:b1d432e8d08679a40e2a6d8b2f9770a5c21793a6f9f47fdd52c5ce1948a5a8a9", size = 12529893 },
    { url = "https://files.pythonhosted.org/packages/e1/0c/ad295fd74bfac85358fd579e271cded3ac969de81f62dd0142c426b9da91/pandas-2.2.3-cp312-cp312-macosx_11_0_arm64.whl", hash = "sha256:a5a1595fe639f5988ba6a8e5bc9649af3baf26df3998a0abe56c02609392e0a4", size = 11363475 },
    { url = "https://files.pythonhosted.org/packages/c6/2a/4bba3f03f7d07207481fed47f5b35f556c7441acddc368ec43d6643c5777/pandas-2.2.3-cp312-cp312-manylinux2014_aarch64.manylinux_2_17_aarch64.whl", hash = "sha256:5de54125a92bb4d1c051c0659e6fcb75256bf799a732a87184e5ea503965bce3", size = 15188645 },
    { url = "https://files.pythonhosted.org/packages/38/f8/d8fddee9ed0d0c0f4a2132c1dfcf0e3e53265055da8df952a53e7eaf178c/pandas-2.2.3-cp312-cp312-manylinux_2_17_x86_64.manylinux2014_x86_64.whl", hash = "sha256:fffb8ae78d8af97f849404f21411c95062db1496aeb3e56f146f0355c9989319", size = 12739445 },
    { url = "https://files.pythonhosted.org/packages/20/e8/45a05d9c39d2cea61ab175dbe6a2de1d05b679e8de2011da4ee190d7e748/pandas-2.2.3-cp312-cp312-musllinux_1_2_aarch64.whl", hash = "sha256:6dfcb5ee8d4d50c06a51c2fffa6cff6272098ad6540aed1a76d15fb9318194d8", size = 16359235 },
    { url = "https://files.pythonhosted.org/packages/1d/99/617d07a6a5e429ff90c90da64d428516605a1ec7d7bea494235e1c3882de/pandas-2.2.3-cp312-cp312-musllinux_1_2_x86_64.whl", hash = "sha256:062309c1b9ea12a50e8ce661145c6aab431b1e99530d3cd60640e255778bd43a", size = 14056756 },
    { url = "https://files.pythonhosted.org/packages/29/d4/1244ab8edf173a10fd601f7e13b9566c1b525c4f365d6bee918e68381889/pandas-2.2.3-cp312-cp312-win_amd64.whl", hash = "sha256:59ef3764d0fe818125a5097d2ae867ca3fa64df032331b7e0917cf5d7bf66b13", size = 11504248 },
    { url = "https://files.pythonhosted.org/packages/64/22/3b8f4e0ed70644e85cfdcd57454686b9057c6c38d2f74fe4b8bc2527214a/pandas-2.2.3-cp313-cp313-macosx_10_13_x86_64.whl", hash = "sha256:f00d1345d84d8c86a63e476bb4955e46458b304b9575dcf71102b5c705320015", size = 12477643 },
    { url = "https://files.pythonhosted.org/packages/e4/93/b3f5d1838500e22c8d793625da672f3eec046b1a99257666c94446969282/pandas-2.2.3-cp313-cp313-macosx_11_0_arm64.whl", hash = "sha256:3508d914817e153ad359d7e069d752cdd736a247c322d932eb89e6bc84217f28", size = 11281573 },
    { url = "https://files.pythonhosted.org/packages/f5/94/6c79b07f0e5aab1dcfa35a75f4817f5c4f677931d4234afcd75f0e6a66ca/pandas-2.2.3-cp313-cp313-manylinux2014_aarch64.manylinux_2_17_aarch64.whl", hash = "sha256:22a9d949bfc9a502d320aa04e5d02feab689d61da4e7764b62c30b991c42c5f0", size = 15196085 },
    { url = "https://files.pythonhosted.org/packages/e8/31/aa8da88ca0eadbabd0a639788a6da13bb2ff6edbbb9f29aa786450a30a91/pandas-2.2.3-cp313-cp313-manylinux_2_17_x86_64.manylinux2014_x86_64.whl", hash = "sha256:f3a255b2c19987fbbe62a9dfd6cff7ff2aa9ccab3fc75218fd4b7530f01efa24", size = 12711809 },
    { url = "https://files.pythonhosted.org/packages/ee/7c/c6dbdb0cb2a4344cacfb8de1c5808ca885b2e4dcfde8008266608f9372af/pandas-2.2.3-cp313-cp313-musllinux_1_2_aarch64.whl", hash = "sha256:800250ecdadb6d9c78eae4990da62743b857b470883fa27f652db8bdde7f6659", size = 16356316 },
    { url = "https://files.pythonhosted.org/packages/57/b7/8b757e7d92023b832869fa8881a992696a0bfe2e26f72c9ae9f255988d42/pandas-2.2.3-cp313-cp313-musllinux_1_2_x86_64.whl", hash = "sha256:6374c452ff3ec675a8f46fd9ab25c4ad0ba590b71cf0656f8b6daa5202bca3fb", size = 14022055 },
    { url = "https://files.pythonhosted.org/packages/3b/bc/4b18e2b8c002572c5a441a64826252ce5da2aa738855747247a971988043/pandas-2.2.3-cp313-cp313-win_amd64.whl", hash = "sha256:61c5ad4043f791b61dd4752191d9f07f0ae412515d59ba8f005832a532f8736d", size = 11481175 },
    { url = "https://files.pythonhosted.org/packages/76/a3/a5d88146815e972d40d19247b2c162e88213ef51c7c25993942c39dbf41d/pandas-2.2.3-cp313-cp313t-macosx_10_13_x86_64.whl", hash = "sha256:3b71f27954685ee685317063bf13c7709a7ba74fc996b84fc6821c59b0f06468", size = 12615650 },
    { url = "https://files.pythonhosted.org/packages/9c/8c/f0fd18f6140ddafc0c24122c8a964e48294acc579d47def376fef12bcb4a/pandas-2.2.3-cp313-cp313t-macosx_11_0_arm64.whl", hash = "sha256:38cf8125c40dae9d5acc10fa66af8ea6fdf760b2714ee482ca691fc66e6fcb18", size = 11290177 },
    { url = "https://files.pythonhosted.org/packages/ed/f9/e995754eab9c0f14c6777401f7eece0943840b7a9fc932221c19d1abee9f/pandas-2.2.3-cp313-cp313t-manylinux2014_aarch64.manylinux_2_17_aarch64.whl", hash = "sha256:ba96630bc17c875161df3818780af30e43be9b166ce51c9a18c1feae342906c2", size = 14651526 },
    { url = "https://files.pythonhosted.org/packages/25/b0/98d6ae2e1abac4f35230aa756005e8654649d305df9a28b16b9ae4353bff/pandas-2.2.3-cp313-cp313t-manylinux_2_17_x86_64.manylinux2014_x86_64.whl", hash = "sha256:1db71525a1538b30142094edb9adc10be3f3e176748cd7acc2240c2f2e5aa3a4", size = 11871013 },
    { url = "https://files.pythonhosted.org/packages/cc/57/0f72a10f9db6a4628744c8e8f0df4e6e21de01212c7c981d31e50ffc8328/pandas-2.2.3-cp313-cp313t-musllinux_1_2_aarch64.whl", hash = "sha256:15c0e1e02e93116177d29ff83e8b1619c93ddc9c49083f237d4312337a61165d", size = 15711620 },
    { url = "https://files.pythonhosted.org/packages/ab/5f/b38085618b950b79d2d9164a711c52b10aefc0ae6833b96f626b7021b2ed/pandas-2.2.3-cp313-cp313t-musllinux_1_2_x86_64.whl", hash = "sha256:ad5b65698ab28ed8d7f18790a0dc58005c7629f227be9ecc1072aa74c0c1d43a", size = 13098436 },
]

[[package]]
name = "pandocfilters"
version = "1.5.1"
source = { registry = "https://pypi.org/simple" }
sdist = { url = "https://files.pythonhosted.org/packages/70/6f/3dd4940bbe001c06a65f88e36bad298bc7a0de5036115639926b0c5c0458/pandocfilters-1.5.1.tar.gz", hash = "sha256:002b4a555ee4ebc03f8b66307e287fa492e4a77b4ea14d3f934328297bb4939e", size = 8454 }
wheels = [
    { url = "https://files.pythonhosted.org/packages/ef/af/4fbc8cab944db5d21b7e2a5b8e9211a03a79852b1157e2c102fcc61ac440/pandocfilters-1.5.1-py2.py3-none-any.whl", hash = "sha256:93be382804a9cdb0a7267585f157e5d1731bbe5545a85b268d6f5fe6232de2bc", size = 8663 },
]

[[package]]
name = "parso"
version = "0.8.4"
source = { registry = "https://pypi.org/simple" }
sdist = { url = "https://files.pythonhosted.org/packages/66/94/68e2e17afaa9169cf6412ab0f28623903be73d1b32e208d9e8e541bb086d/parso-0.8.4.tar.gz", hash = "sha256:eb3a7b58240fb99099a345571deecc0f9540ea5f4dd2fe14c2a99d6b281ab92d", size = 400609 }
wheels = [
    { url = "https://files.pythonhosted.org/packages/c6/ac/dac4a63f978e4dcb3c6d3a78c4d8e0192a113d288502a1216950c41b1027/parso-0.8.4-py2.py3-none-any.whl", hash = "sha256:a418670a20291dacd2dddc80c377c5c3791378ee1e8d12bffc35420643d43f18", size = 103650 },
]

[[package]]
name = "pexpect"
version = "4.9.0"
source = { registry = "https://pypi.org/simple" }
dependencies = [
    { name = "ptyprocess" },
]
sdist = { url = "https://files.pythonhosted.org/packages/42/92/cc564bf6381ff43ce1f4d06852fc19a2f11d180f23dc32d9588bee2f149d/pexpect-4.9.0.tar.gz", hash = "sha256:ee7d41123f3c9911050ea2c2dac107568dc43b2d3b0c7557a33212c398ead30f", size = 166450 }
wheels = [
    { url = "https://files.pythonhosted.org/packages/9e/c3/059298687310d527a58bb01f3b1965787ee3b40dce76752eda8b44e9a2c5/pexpect-4.9.0-py2.py3-none-any.whl", hash = "sha256:7236d1e080e4936be2dc3e326cec0af72acf9212a7e1d060210e70a47e253523", size = 63772 },
]

[[package]]
name = "pillow"
version = "11.1.0"
source = { registry = "https://pypi.org/simple" }
sdist = { url = "https://files.pythonhosted.org/packages/f3/af/c097e544e7bd278333db77933e535098c259609c4eb3b85381109602fb5b/pillow-11.1.0.tar.gz", hash = "sha256:368da70808b36d73b4b390a8ffac11069f8a5c85f29eff1f1b01bcf3ef5b2a20", size = 46742715 }
wheels = [
    { url = "https://files.pythonhosted.org/packages/95/20/9ce6ed62c91c073fcaa23d216e68289e19d95fb8188b9fb7a63d36771db8/pillow-11.1.0-cp312-cp312-macosx_10_13_x86_64.whl", hash = "sha256:2062ffb1d36544d42fcaa277b069c88b01bb7298f4efa06731a7fd6cc290b81a", size = 3226818 },
    { url = "https://files.pythonhosted.org/packages/b9/d8/f6004d98579a2596c098d1e30d10b248798cceff82d2b77aa914875bfea1/pillow-11.1.0-cp312-cp312-macosx_11_0_arm64.whl", hash = "sha256:a85b653980faad27e88b141348707ceeef8a1186f75ecc600c395dcac19f385b", size = 3101662 },
    { url = "https://files.pythonhosted.org/packages/08/d9/892e705f90051c7a2574d9f24579c9e100c828700d78a63239676f960b74/pillow-11.1.0-cp312-cp312-manylinux_2_17_aarch64.manylinux2014_aarch64.whl", hash = "sha256:9409c080586d1f683df3f184f20e36fb647f2e0bc3988094d4fd8c9f4eb1b3b3", size = 4329317 },
    { url = "https://files.pythonhosted.org/packages/8c/aa/7f29711f26680eab0bcd3ecdd6d23ed6bce180d82e3f6380fb7ae35fcf3b/pillow-11.1.0-cp312-cp312-manylinux_2_17_x86_64.manylinux2014_x86_64.whl", hash = "sha256:7fdadc077553621911f27ce206ffcbec7d3f8d7b50e0da39f10997e8e2bb7f6a", size = 4412999 },
    { url = "https://files.pythonhosted.org/packages/c8/c4/8f0fe3b9e0f7196f6d0bbb151f9fba323d72a41da068610c4c960b16632a/pillow-11.1.0-cp312-cp312-manylinux_2_28_aarch64.whl", hash = "sha256:93a18841d09bcdd774dcdc308e4537e1f867b3dec059c131fde0327899734aa1", size = 4368819 },
    { url = "https://files.pythonhosted.org/packages/38/0d/84200ed6a871ce386ddc82904bfadc0c6b28b0c0ec78176871a4679e40b3/pillow-11.1.0-cp312-cp312-manylinux_2_28_x86_64.whl", hash = "sha256:9aa9aeddeed452b2f616ff5507459e7bab436916ccb10961c4a382cd3e03f47f", size = 4496081 },
    { url = "https://files.pythonhosted.org/packages/84/9c/9bcd66f714d7e25b64118e3952d52841a4babc6d97b6d28e2261c52045d4/pillow-11.1.0-cp312-cp312-musllinux_1_2_aarch64.whl", hash = "sha256:3cdcdb0b896e981678eee140d882b70092dac83ac1cdf6b3a60e2216a73f2b91", size = 4296513 },
    { url = "https://files.pythonhosted.org/packages/db/61/ada2a226e22da011b45f7104c95ebda1b63dcbb0c378ad0f7c2a710f8fd2/pillow-11.1.0-cp312-cp312-musllinux_1_2_x86_64.whl", hash = "sha256:36ba10b9cb413e7c7dfa3e189aba252deee0602c86c309799da5a74009ac7a1c", size = 4431298 },
    { url = "https://files.pythonhosted.org/packages/e7/c4/fc6e86750523f367923522014b821c11ebc5ad402e659d8c9d09b3c9d70c/pillow-11.1.0-cp312-cp312-win32.whl", hash = "sha256:cfd5cd998c2e36a862d0e27b2df63237e67273f2fc78f47445b14e73a810e7e6", size = 2291630 },
    { url = "https://files.pythonhosted.org/packages/08/5c/2104299949b9d504baf3f4d35f73dbd14ef31bbd1ddc2c1b66a5b7dfda44/pillow-11.1.0-cp312-cp312-win_amd64.whl", hash = "sha256:a697cd8ba0383bba3d2d3ada02b34ed268cb548b369943cd349007730c92bddf", size = 2626369 },
    { url = "https://files.pythonhosted.org/packages/37/f3/9b18362206b244167c958984b57c7f70a0289bfb59a530dd8af5f699b910/pillow-11.1.0-cp312-cp312-win_arm64.whl", hash = "sha256:4dd43a78897793f60766563969442020e90eb7847463eca901e41ba186a7d4a5", size = 2375240 },
    { url = "https://files.pythonhosted.org/packages/b3/31/9ca79cafdce364fd5c980cd3416c20ce1bebd235b470d262f9d24d810184/pillow-11.1.0-cp313-cp313-macosx_10_13_x86_64.whl", hash = "sha256:ae98e14432d458fc3de11a77ccb3ae65ddce70f730e7c76140653048c71bfcbc", size = 3226640 },
    { url = "https://files.pythonhosted.org/packages/ac/0f/ff07ad45a1f172a497aa393b13a9d81a32e1477ef0e869d030e3c1532521/pillow-11.1.0-cp313-cp313-macosx_11_0_arm64.whl", hash = "sha256:cc1331b6d5a6e144aeb5e626f4375f5b7ae9934ba620c0ac6b3e43d5e683a0f0", size = 3101437 },
    { url = "https://files.pythonhosted.org/packages/08/2f/9906fca87a68d29ec4530be1f893149e0cb64a86d1f9f70a7cfcdfe8ae44/pillow-11.1.0-cp313-cp313-manylinux_2_17_aarch64.manylinux2014_aarch64.whl", hash = "sha256:758e9d4ef15d3560214cddbc97b8ef3ef86ce04d62ddac17ad39ba87e89bd3b1", size = 4326605 },
    { url = "https://files.pythonhosted.org/packages/b0/0f/f3547ee15b145bc5c8b336401b2d4c9d9da67da9dcb572d7c0d4103d2c69/pillow-11.1.0-cp313-cp313-manylinux_2_17_x86_64.manylinux2014_x86_64.whl", hash = "sha256:b523466b1a31d0dcef7c5be1f20b942919b62fd6e9a9be199d035509cbefc0ec", size = 4411173 },
    { url = "https://files.pythonhosted.org/packages/b1/df/bf8176aa5db515c5de584c5e00df9bab0713548fd780c82a86cba2c2fedb/pillow-11.1.0-cp313-cp313-manylinux_2_28_aarch64.whl", hash = "sha256:9044b5e4f7083f209c4e35aa5dd54b1dd5b112b108648f5c902ad586d4f945c5", size = 4369145 },
    { url = "https://files.pythonhosted.org/packages/de/7c/7433122d1cfadc740f577cb55526fdc39129a648ac65ce64db2eb7209277/pillow-11.1.0-cp313-cp313-manylinux_2_28_x86_64.whl", hash = "sha256:3764d53e09cdedd91bee65c2527815d315c6b90d7b8b79759cc48d7bf5d4f114", size = 4496340 },
    { url = "https://files.pythonhosted.org/packages/25/46/dd94b93ca6bd555588835f2504bd90c00d5438fe131cf01cfa0c5131a19d/pillow-11.1.0-cp313-cp313-musllinux_1_2_aarch64.whl", hash = "sha256:31eba6bbdd27dde97b0174ddf0297d7a9c3a507a8a1480e1e60ef914fe23d352", size = 4296906 },
    { url = "https://files.pythonhosted.org/packages/a8/28/2f9d32014dfc7753e586db9add35b8a41b7a3b46540e965cb6d6bc607bd2/pillow-11.1.0-cp313-cp313-musllinux_1_2_x86_64.whl", hash = "sha256:b5d658fbd9f0d6eea113aea286b21d3cd4d3fd978157cbf2447a6035916506d3", size = 4431759 },
    { url = "https://files.pythonhosted.org/packages/33/48/19c2cbe7403870fbe8b7737d19eb013f46299cdfe4501573367f6396c775/pillow-11.1.0-cp313-cp313-win32.whl", hash = "sha256:f86d3a7a9af5d826744fabf4afd15b9dfef44fe69a98541f666f66fbb8d3fef9", size = 2291657 },
    { url = "https://files.pythonhosted.org/packages/3b/ad/285c556747d34c399f332ba7c1a595ba245796ef3e22eae190f5364bb62b/pillow-11.1.0-cp313-cp313-win_amd64.whl", hash = "sha256:593c5fd6be85da83656b93ffcccc2312d2d149d251e98588b14fbc288fd8909c", size = 2626304 },
    { url = "https://files.pythonhosted.org/packages/e5/7b/ef35a71163bf36db06e9c8729608f78dedf032fc8313d19bd4be5c2588f3/pillow-11.1.0-cp313-cp313-win_arm64.whl", hash = "sha256:11633d58b6ee5733bde153a8dafd25e505ea3d32e261accd388827ee987baf65", size = 2375117 },
    { url = "https://files.pythonhosted.org/packages/79/30/77f54228401e84d6791354888549b45824ab0ffde659bafa67956303a09f/pillow-11.1.0-cp313-cp313t-macosx_10_13_x86_64.whl", hash = "sha256:70ca5ef3b3b1c4a0812b5c63c57c23b63e53bc38e758b37a951e5bc466449861", size = 3230060 },
    { url = "https://files.pythonhosted.org/packages/ce/b1/56723b74b07dd64c1010fee011951ea9c35a43d8020acd03111f14298225/pillow-11.1.0-cp313-cp313t-macosx_11_0_arm64.whl", hash = "sha256:8000376f139d4d38d6851eb149b321a52bb8893a88dae8ee7d95840431977081", size = 3106192 },
    { url = "https://files.pythonhosted.org/packages/e1/cd/7bf7180e08f80a4dcc6b4c3a0aa9e0b0ae57168562726a05dc8aa8fa66b0/pillow-11.1.0-cp313-cp313t-manylinux_2_17_x86_64.manylinux2014_x86_64.whl", hash = "sha256:9ee85f0696a17dd28fbcfceb59f9510aa71934b483d1f5601d1030c3c8304f3c", size = 4446805 },
    { url = "https://files.pythonhosted.org/packages/97/42/87c856ea30c8ed97e8efbe672b58c8304dee0573f8c7cab62ae9e31db6ae/pillow-11.1.0-cp313-cp313t-manylinux_2_28_x86_64.whl", hash = "sha256:dd0e081319328928531df7a0e63621caf67652c8464303fd102141b785ef9547", size = 4530623 },
    { url = "https://files.pythonhosted.org/packages/ff/41/026879e90c84a88e33fb00cc6bd915ac2743c67e87a18f80270dfe3c2041/pillow-11.1.0-cp313-cp313t-musllinux_1_2_x86_64.whl", hash = "sha256:e63e4e5081de46517099dc30abe418122f54531a6ae2ebc8680bcd7096860eab", size = 4465191 },
    { url = "https://files.pythonhosted.org/packages/e5/fb/a7960e838bc5df57a2ce23183bfd2290d97c33028b96bde332a9057834d3/pillow-11.1.0-cp313-cp313t-win32.whl", hash = "sha256:dda60aa465b861324e65a78c9f5cf0f4bc713e4309f83bc387be158b077963d9", size = 2295494 },
    { url = "https://files.pythonhosted.org/packages/d7/6c/6ec83ee2f6f0fda8d4cf89045c6be4b0373ebfc363ba8538f8c999f63fcd/pillow-11.1.0-cp313-cp313t-win_amd64.whl", hash = "sha256:ad5db5781c774ab9a9b2c4302bbf0c1014960a0a7be63278d13ae6fdf88126fe", size = 2631595 },
    { url = "https://files.pythonhosted.org/packages/cf/6c/41c21c6c8af92b9fea313aa47c75de49e2f9a467964ee33eb0135d47eb64/pillow-11.1.0-cp313-cp313t-win_arm64.whl", hash = "sha256:67cd427c68926108778a9005f2a04adbd5e67c442ed21d95389fe1d595458756", size = 2377651 },
]

[[package]]
name = "platformdirs"
version = "4.3.7"
source = { registry = "https://pypi.org/simple" }
sdist = { url = "https://files.pythonhosted.org/packages/b6/2d/7d512a3913d60623e7eb945c6d1b4f0bddf1d0b7ada5225274c87e5b53d1/platformdirs-4.3.7.tar.gz", hash = "sha256:eb437d586b6a0986388f0d6f74aa0cde27b48d0e3d66843640bfb6bdcdb6e351", size = 21291 }
wheels = [
    { url = "https://files.pythonhosted.org/packages/6d/45/59578566b3275b8fd9157885918fcd0c4d74162928a5310926887b856a51/platformdirs-4.3.7-py3-none-any.whl", hash = "sha256:a03875334331946f13c549dbd8f4bac7a13a50a895a0eb1e8c6a8ace80d40a94", size = 18499 },
]

[[package]]
name = "prometheus-client"
version = "0.21.1"
source = { registry = "https://pypi.org/simple" }
sdist = { url = "https://files.pythonhosted.org/packages/62/14/7d0f567991f3a9af8d1cd4f619040c93b68f09a02b6d0b6ab1b2d1ded5fe/prometheus_client-0.21.1.tar.gz", hash = "sha256:252505a722ac04b0456be05c05f75f45d760c2911ffc45f2a06bcaed9f3ae3fb", size = 78551 }
wheels = [
    { url = "https://files.pythonhosted.org/packages/ff/c2/ab7d37426c179ceb9aeb109a85cda8948bb269b7561a0be870cc656eefe4/prometheus_client-0.21.1-py3-none-any.whl", hash = "sha256:594b45c410d6f4f8888940fe80b5cc2521b305a1fafe1c58609ef715a001f301", size = 54682 },
]

[[package]]
name = "prompt-toolkit"
version = "3.0.50"
source = { registry = "https://pypi.org/simple" }
dependencies = [
    { name = "wcwidth" },
]
sdist = { url = "https://files.pythonhosted.org/packages/a1/e1/bd15cb8ffdcfeeb2bdc215de3c3cffca11408d829e4b8416dcfe71ba8854/prompt_toolkit-3.0.50.tar.gz", hash = "sha256:544748f3860a2623ca5cd6d2795e7a14f3d0e1c3c9728359013f79877fc89bab", size = 429087 }
wheels = [
    { url = "https://files.pythonhosted.org/packages/e4/ea/d836f008d33151c7a1f62caf3d8dd782e4d15f6a43897f64480c2b8de2ad/prompt_toolkit-3.0.50-py3-none-any.whl", hash = "sha256:9b6427eb19e479d98acff65196a307c555eb567989e6d88ebbb1b509d9779198", size = 387816 },
]

[[package]]
name = "psutil"
version = "7.0.0"
source = { registry = "https://pypi.org/simple" }
sdist = { url = "https://files.pythonhosted.org/packages/2a/80/336820c1ad9286a4ded7e845b2eccfcb27851ab8ac6abece774a6ff4d3de/psutil-7.0.0.tar.gz", hash = "sha256:7be9c3eba38beccb6495ea33afd982a44074b78f28c434a1f51cc07fd315c456", size = 497003 }
wheels = [
    { url = "https://files.pythonhosted.org/packages/ed/e6/2d26234410f8b8abdbf891c9da62bee396583f713fb9f3325a4760875d22/psutil-7.0.0-cp36-abi3-macosx_10_9_x86_64.whl", hash = "sha256:101d71dc322e3cffd7cea0650b09b3d08b8e7c4109dd6809fe452dfd00e58b25", size = 238051 },
    { url = "https://files.pythonhosted.org/packages/04/8b/30f930733afe425e3cbfc0e1468a30a18942350c1a8816acfade80c005c4/psutil-7.0.0-cp36-abi3-macosx_11_0_arm64.whl", hash = "sha256:39db632f6bb862eeccf56660871433e111b6ea58f2caea825571951d4b6aa3da", size = 239535 },
    { url = "https://files.pythonhosted.org/packages/2a/ed/d362e84620dd22876b55389248e522338ed1bf134a5edd3b8231d7207f6d/psutil-7.0.0-cp36-abi3-manylinux_2_12_i686.manylinux2010_i686.manylinux_2_17_i686.manylinux2014_i686.whl", hash = "sha256:1fcee592b4c6f146991ca55919ea3d1f8926497a713ed7faaf8225e174581e91", size = 275004 },
    { url = "https://files.pythonhosted.org/packages/bf/b9/b0eb3f3cbcb734d930fdf839431606844a825b23eaf9a6ab371edac8162c/psutil-7.0.0-cp36-abi3-manylinux_2_12_x86_64.manylinux2010_x86_64.manylinux_2_17_x86_64.manylinux2014_x86_64.whl", hash = "sha256:4b1388a4f6875d7e2aff5c4ca1cc16c545ed41dd8bb596cefea80111db353a34", size = 277986 },
    { url = "https://files.pythonhosted.org/packages/eb/a2/709e0fe2f093556c17fbafda93ac032257242cabcc7ff3369e2cb76a97aa/psutil-7.0.0-cp36-abi3-manylinux_2_17_aarch64.manylinux2014_aarch64.whl", hash = "sha256:a5f098451abc2828f7dc6b58d44b532b22f2088f4999a937557b603ce72b1993", size = 279544 },
    { url = "https://files.pythonhosted.org/packages/50/e6/eecf58810b9d12e6427369784efe814a1eec0f492084ce8eb8f4d89d6d61/psutil-7.0.0-cp37-abi3-win32.whl", hash = "sha256:ba3fcef7523064a6c9da440fc4d6bd07da93ac726b5733c29027d7dc95b39d99", size = 241053 },
    { url = "https://files.pythonhosted.org/packages/50/1b/6921afe68c74868b4c9fa424dad3be35b095e16687989ebbb50ce4fceb7c/psutil-7.0.0-cp37-abi3-win_amd64.whl", hash = "sha256:4cf3d4eb1aa9b348dec30105c55cd9b7d4629285735a102beb4441e38db90553", size = 244885 },
]

[[package]]
name = "ptyprocess"
version = "0.7.0"
source = { registry = "https://pypi.org/simple" }
sdist = { url = "https://files.pythonhosted.org/packages/20/e5/16ff212c1e452235a90aeb09066144d0c5a6a8c0834397e03f5224495c4e/ptyprocess-0.7.0.tar.gz", hash = "sha256:5c5d0a3b48ceee0b48485e0c26037c0acd7d29765ca3fbb5cb3831d347423220", size = 70762 }
wheels = [
    { url = "https://files.pythonhosted.org/packages/22/a6/858897256d0deac81a172289110f31629fc4cee19b6f01283303e18c8db3/ptyprocess-0.7.0-py2.py3-none-any.whl", hash = "sha256:4b41f3967fce3af57cc7e94b888626c18bf37a083e3651ca8feeb66d492fef35", size = 13993 },
]

[[package]]
name = "pure-eval"
version = "0.2.3"
source = { registry = "https://pypi.org/simple" }
sdist = { url = "https://files.pythonhosted.org/packages/cd/05/0a34433a064256a578f1783a10da6df098ceaa4a57bbeaa96a6c0352786b/pure_eval-0.2.3.tar.gz", hash = "sha256:5f4e983f40564c576c7c8635ae88db5956bb2229d7e9237d03b3c0b0190eaf42", size = 19752 }
wheels = [
    { url = "https://files.pythonhosted.org/packages/8e/37/efad0257dc6e593a18957422533ff0f87ede7c9c6ea010a2177d738fb82f/pure_eval-0.2.3-py3-none-any.whl", hash = "sha256:1db8e35b67b3d218d818ae653e27f06c3aa420901fa7b081ca98cbedc874e0d0", size = 11842 },
]

[[package]]
name = "pycparser"
version = "2.22"
source = { registry = "https://pypi.org/simple" }
sdist = { url = "https://files.pythonhosted.org/packages/1d/b2/31537cf4b1ca988837256c910a668b553fceb8f069bedc4b1c826024b52c/pycparser-2.22.tar.gz", hash = "sha256:491c8be9c040f5390f5bf44a5b07752bd07f56edf992381b05c701439eec10f6", size = 172736 }
wheels = [
    { url = "https://files.pythonhosted.org/packages/13/a3/a812df4e2dd5696d1f351d58b8fe16a405b234ad2886a0dab9183fb78109/pycparser-2.22-py3-none-any.whl", hash = "sha256:c3702b6d3dd8c7abc1afa565d7e63d53a1d0bd86cdc24edd75470f4de499cfcc", size = 117552 },
]

[[package]]
name = "pygments"
version = "2.19.1"
source = { registry = "https://pypi.org/simple" }
sdist = { url = "https://files.pythonhosted.org/packages/7c/2d/c3338d48ea6cc0feb8446d8e6937e1408088a72a39937982cc6111d17f84/pygments-2.19.1.tar.gz", hash = "sha256:61c16d2a8576dc0649d9f39e089b5f02bcd27fba10d8fb4dcc28173f7a45151f", size = 4968581 }
wheels = [
    { url = "https://files.pythonhosted.org/packages/8a/0b/9fcc47d19c48b59121088dd6da2488a49d5f72dacf8262e2790a1d2c7d15/pygments-2.19.1-py3-none-any.whl", hash = "sha256:9ea1544ad55cecf4b8242fab6dd35a93bbce657034b0611ee383099054ab6d8c", size = 1225293 },
]

[[package]]
name = "pyogrio"
version = "0.10.0"
source = { registry = "https://pypi.org/simple" }
dependencies = [
    { name = "certifi" },
    { name = "numpy" },
    { name = "packaging" },
]
sdist = { url = "https://files.pythonhosted.org/packages/a5/8f/5a784595524a79c269f2b1c880f4fdb152867df700c97005dda51997da02/pyogrio-0.10.0.tar.gz", hash = "sha256:ec051cb568324de878828fae96379b71858933413e185148acb6c162851ab23c", size = 281950 }
wheels = [
    { url = "https://files.pythonhosted.org/packages/b5/b5/3c5dfd0b50cbce6f3d4e42c0484647feb1809dbe20e225c4c6abd067e69f/pyogrio-0.10.0-cp312-cp312-macosx_12_0_arm64.whl", hash = "sha256:2d6558b180e020f71ab7aa7f82d592ed3305c9f698d98f6d0a4637ec7a84c4ce", size = 15079211 },
    { url = "https://files.pythonhosted.org/packages/b8/9a/1ba9c707a094976f343bd0177741eaba0e842fa05ecd8ab97192db4f2ec1/pyogrio-0.10.0-cp312-cp312-macosx_12_0_x86_64.whl", hash = "sha256:a99102037eead8ba491bc57825c1e395ee31c9956d7bff7b4a9e4fdbff3a13c2", size = 16442782 },
    { url = "https://files.pythonhosted.org/packages/5e/bb/b4250746c2c85fea5004cae93e9e25ad01516e9e94e04de780a2e78139da/pyogrio-0.10.0-cp312-cp312-manylinux_2_17_x86_64.manylinux2014_x86_64.whl", hash = "sha256:3a4c373281d7cbf560c5b61f8f3c7442103ad7f1c7ac4ef3a84572ed7a5dd2f6", size = 23899832 },
    { url = "https://files.pythonhosted.org/packages/bd/4c/79e47e40a8e54e79a45133786a0a58209534f580591c933d40c5ed314fe7/pyogrio-0.10.0-cp312-cp312-manylinux_2_28_aarch64.whl", hash = "sha256:19f18411bdf836d24cdc08b9337eb3ec415e4ac4086ba64516b36b73a2e88622", size = 23081469 },
    { url = "https://files.pythonhosted.org/packages/47/78/2b62c8a340bcb0ea56b9ddf2ef5fd3d1f101dc0e98816b9e6da87c5ac3b7/pyogrio-0.10.0-cp312-cp312-manylinux_2_28_x86_64.whl", hash = "sha256:1abbcdd9876f30bebf1df8a0273f6cdeb29d03259290008275c7fddebe139f20", size = 24024758 },
    { url = "https://files.pythonhosted.org/packages/43/97/34605480f06b0ad9611bf58a174eccc6f3673275f3d519cf763391892881/pyogrio-0.10.0-cp312-cp312-win_amd64.whl", hash = "sha256:2a3e09839590d71ff832aa95c4f23fa00a2c63c3de82c1fbd4fb8d265792acfc", size = 16160294 },
    { url = "https://files.pythonhosted.org/packages/14/4a/4c8e4f5b9edbca46e0f8d6c1c0b56c0d4af0900c29f4bea22d37853c07f3/pyogrio-0.10.0-cp313-cp313-macosx_12_0_arm64.whl", hash = "sha256:c90478209537a31dcc65664a87a04c094bb0e08efe502908a6682b8cec0259bf", size = 15076879 },
    { url = "https://files.pythonhosted.org/packages/5f/be/7db0644eef9ef3382518399aaf3332827c43018112d2a74f78784fd496ec/pyogrio-0.10.0-cp313-cp313-macosx_12_0_x86_64.whl", hash = "sha256:fec45e1963b7058e5a1aa98598aed07c0858512c833d6aad2c672c3ec98bbf04", size = 16440405 },
    { url = "https://files.pythonhosted.org/packages/96/77/f199230ba86fe88b1f57e71428c169ed982de68a32d6082cd7c12d0f5d55/pyogrio-0.10.0-cp313-cp313-manylinux_2_17_x86_64.manylinux2014_x86_64.whl", hash = "sha256:28cb139f8a5d0365ede602230104b407ae52bb6b55173c8d5a35424d28c4a2c5", size = 23871511 },
    { url = "https://files.pythonhosted.org/packages/25/ac/ca483bec408b59c54f7129b0244cc9de21d8461aefe89ece7bd74ad33807/pyogrio-0.10.0-cp313-cp313-manylinux_2_28_aarch64.whl", hash = "sha256:cea0187fcc2d574e52af8cfab041fa0a7ad71d5ef6b94b49a3f3d2a04534a27e", size = 23048830 },
    { url = "https://files.pythonhosted.org/packages/d7/3e/c35f2d8dad95b24e568c468f09ff60fb61945065465e0ec7868400596566/pyogrio-0.10.0-cp313-cp313-manylinux_2_28_x86_64.whl", hash = "sha256:7c02b207ea8cf09c501ea3e95d29152781a00d3c32267286bc36fa457c332205", size = 23996873 },
    { url = "https://files.pythonhosted.org/packages/27/5d/0deb16d228362a097ee3258d0a887c9c0add4b9678bb4847b08a241e124d/pyogrio-0.10.0-cp313-cp313-win_amd64.whl", hash = "sha256:02e54bcfb305af75f829044b0045f74de31b77c2d6546f7aaf96822066147848", size = 16158260 },
]

[[package]]
name = "pyparsing"
version = "3.2.1"
source = { registry = "https://pypi.org/simple" }
sdist = { url = "https://files.pythonhosted.org/packages/8b/1a/3544f4f299a47911c2ab3710f534e52fea62a633c96806995da5d25be4b2/pyparsing-3.2.1.tar.gz", hash = "sha256:61980854fd66de3a90028d679a954d5f2623e83144b5afe5ee86f43d762e5f0a", size = 1067694 }
wheels = [
    { url = "https://files.pythonhosted.org/packages/1c/a7/c8a2d361bf89c0d9577c934ebb7421b25dc84bf3a8e3ac0a40aed9acc547/pyparsing-3.2.1-py3-none-any.whl", hash = "sha256:506ff4f4386c4cec0590ec19e6302d3aedb992fdc02c761e90416f158dacf8e1", size = 107716 },
]

[[package]]
name = "pyproj"
version = "3.7.1"
source = { registry = "https://pypi.org/simple" }
dependencies = [
    { name = "certifi" },
]
sdist = { url = "https://files.pythonhosted.org/packages/67/10/a8480ea27ea4bbe896c168808854d00f2a9b49f95c0319ddcbba693c8a90/pyproj-3.7.1.tar.gz", hash = "sha256:60d72facd7b6b79853f19744779abcd3f804c4e0d4fa8815469db20c9f640a47", size = 226339 }
wheels = [
    { url = "https://files.pythonhosted.org/packages/e6/c9/876d4345b8d17f37ac59ebd39f8fa52fc6a6a9891a420f72d050edb6b899/pyproj-3.7.1-cp312-cp312-macosx_13_0_x86_64.whl", hash = "sha256:2781029d90df7f8d431e29562a3f2d8eafdf233c4010d6fc0381858dc7373217", size = 6264087 },
    { url = "https://files.pythonhosted.org/packages/ff/e6/5f8691f8c90e7f402cc80a6276eb19d2ec1faa150d5ae2dd9c7b0a254da8/pyproj-3.7.1-cp312-cp312-macosx_14_0_arm64.whl", hash = "sha256:d61bf8ab04c73c1da08eedaf21a103b72fa5b0a9b854762905f65ff8b375d394", size = 4669628 },
    { url = "https://files.pythonhosted.org/packages/42/ec/16475bbb79c1c68845c0a0d9c60c4fb31e61b8a2a20bc18b1a81e81c7f68/pyproj-3.7.1-cp312-cp312-manylinux_2_17_aarch64.manylinux2014_aarch64.whl", hash = "sha256:04abc517a8555d1b05fcee768db3280143fe42ec39fdd926a2feef31631a1f2f", size = 9721415 },
    { url = "https://files.pythonhosted.org/packages/b3/a3/448f05b15e318bd6bea9a32cfaf11e886c4ae61fa3eee6e09ed5c3b74bb2/pyproj-3.7.1-cp312-cp312-manylinux_2_17_x86_64.manylinux2014_x86_64.whl", hash = "sha256:084c0a475688f934d386c2ab3b6ce03398a473cd48adfda70d9ab8f87f2394a0", size = 9556447 },
    { url = "https://files.pythonhosted.org/packages/6a/ae/bd15fe8d8bd914ead6d60bca7f895a4e6f8ef7e3928295134ff9a7dad14c/pyproj-3.7.1-cp312-cp312-musllinux_1_2_aarch64.whl", hash = "sha256:a20727a23b1e49c7dc7fe3c3df8e56a8a7acdade80ac2f5cca29d7ca5564c145", size = 10758317 },
    { url = "https://files.pythonhosted.org/packages/9d/d9/5ccefb8bca925f44256b188a91c31238cae29ab6ee7f53661ecc04616146/pyproj-3.7.1-cp312-cp312-musllinux_1_2_x86_64.whl", hash = "sha256:bf84d766646f1ebd706d883755df4370aaf02b48187cedaa7e4239f16bc8213d", size = 10771259 },
    { url = "https://files.pythonhosted.org/packages/2a/7d/31dedff9c35fa703162f922eeb0baa6c44a3288469a5fd88d209e2892f9e/pyproj-3.7.1-cp312-cp312-win32.whl", hash = "sha256:5f0da2711364d7cb9f115b52289d4a9b61e8bca0da57f44a3a9d6fc9bdeb7274", size = 5859914 },
    { url = "https://files.pythonhosted.org/packages/3e/47/c6ab03d6564a7c937590cff81a2742b5990f096cce7c1a622d325be340ee/pyproj-3.7.1-cp312-cp312-win_amd64.whl", hash = "sha256:aee664a9d806612af30a19dba49e55a7a78ebfec3e9d198f6a6176e1d140ec98", size = 6273196 },
    { url = "https://files.pythonhosted.org/packages/ef/01/984828464c9960036c602753fc0f21f24f0aa9043c18fa3f2f2b66a86340/pyproj-3.7.1-cp313-cp313-macosx_13_0_x86_64.whl", hash = "sha256:5f8d02ef4431dee414d1753d13fa82a21a2f61494737b5f642ea668d76164d6d", size = 6253062 },
    { url = "https://files.pythonhosted.org/packages/68/65/6ecdcdc829811a2c160cdfe2f068a009fc572fd4349664f758ccb0853a7c/pyproj-3.7.1-cp313-cp313-macosx_14_0_arm64.whl", hash = "sha256:0b853ae99bda66cbe24b4ccfe26d70601d84375940a47f553413d9df570065e0", size = 4660548 },
    { url = "https://files.pythonhosted.org/packages/67/da/dda94c4490803679230ba4c17a12f151b307a0d58e8110820405ca2d98db/pyproj-3.7.1-cp313-cp313-manylinux_2_17_aarch64.manylinux2014_aarch64.whl", hash = "sha256:83db380c52087f9e9bdd8a527943b2e7324f275881125e39475c4f9277bdeec4", size = 9662464 },
    { url = "https://files.pythonhosted.org/packages/6f/57/f61b7d22c91ae1d12ee00ac4c0038714e774ebcd851b9133e5f4f930dd40/pyproj-3.7.1-cp313-cp313-manylinux_2_17_x86_64.manylinux2014_x86_64.whl", hash = "sha256:b35ed213892e211a3ce2bea002aa1183e1a2a9b79e51bb3c6b15549a831ae528", size = 9497461 },
    { url = "https://files.pythonhosted.org/packages/b7/f6/932128236f79d2ac7d39fe1a19667fdf7155d9a81d31fb9472a7a497790f/pyproj-3.7.1-cp313-cp313-musllinux_1_2_aarch64.whl", hash = "sha256:a8b15b0463d1303bab113d1a6af2860a0d79013c3a66fcc5475ce26ef717fd4f", size = 10708869 },
    { url = "https://files.pythonhosted.org/packages/1d/0d/07ac7712994454a254c383c0d08aff9916a2851e6512d59da8dc369b1b02/pyproj-3.7.1-cp313-cp313-musllinux_1_2_x86_64.whl", hash = "sha256:87229e42b75e89f4dad6459200f92988c5998dfb093c7c631fb48524c86cd5dc", size = 10729260 },
    { url = "https://files.pythonhosted.org/packages/b0/d0/9c604bc72c37ba69b867b6df724d6a5af6789e8c375022c952f65b2af558/pyproj-3.7.1-cp313-cp313-win32.whl", hash = "sha256:d666c3a3faaf3b1d7fc4a544059c4eab9d06f84a604b070b7aa2f318e227798e", size = 5855462 },
    { url = "https://files.pythonhosted.org/packages/98/df/68a2b7f5fb6400c64aad82d72bcc4bc531775e62eedff993a77c780defd0/pyproj-3.7.1-cp313-cp313-win_amd64.whl", hash = "sha256:d3caac7473be22b6d6e102dde6c46de73b96bc98334e577dfaee9886f102ea2e", size = 6266573 },
]

[[package]]
name = "python-dateutil"
version = "2.9.0.post0"
source = { registry = "https://pypi.org/simple" }
dependencies = [
    { name = "six" },
]
sdist = { url = "https://files.pythonhosted.org/packages/66/c0/0c8b6ad9f17a802ee498c46e004a0eb49bc148f2fd230864601a86dcf6db/python-dateutil-2.9.0.post0.tar.gz", hash = "sha256:37dd54208da7e1cd875388217d5e00ebd4179249f90fb72437e91a35459a0ad3", size = 342432 }
wheels = [
    { url = "https://files.pythonhosted.org/packages/ec/57/56b9bcc3c9c6a792fcbaf139543cee77261f3651ca9da0c93f5c1221264b/python_dateutil-2.9.0.post0-py2.py3-none-any.whl", hash = "sha256:a8b2bc7bffae282281c8140a97d3aa9c14da0b136dfe83f850eea9a5f7470427", size = 229892 },
]

[[package]]
name = "python-json-logger"
version = "3.3.0"
source = { registry = "https://pypi.org/simple" }
sdist = { url = "https://files.pythonhosted.org/packages/9e/de/d3144a0bceede957f961e975f3752760fbe390d57fbe194baf709d8f1f7b/python_json_logger-3.3.0.tar.gz", hash = "sha256:12b7e74b17775e7d565129296105bbe3910842d9d0eb083fc83a6a617aa8df84", size = 16642 }
wheels = [
    { url = "https://files.pythonhosted.org/packages/08/20/0f2523b9e50a8052bc6a8b732dfc8568abbdc42010aef03a2d750bdab3b2/python_json_logger-3.3.0-py3-none-any.whl", hash = "sha256:dd980fae8cffb24c13caf6e158d3d61c0d6d22342f932cb6e9deedab3d35eec7", size = 15163 },
]

[[package]]
name = "pytz"
version = "2025.1"
source = { registry = "https://pypi.org/simple" }
sdist = { url = "https://files.pythonhosted.org/packages/5f/57/df1c9157c8d5a05117e455d66fd7cf6dbc46974f832b1058ed4856785d8a/pytz-2025.1.tar.gz", hash = "sha256:c2db42be2a2518b28e65f9207c4d05e6ff547d1efa4086469ef855e4ab70178e", size = 319617 }
wheels = [
    { url = "https://files.pythonhosted.org/packages/eb/38/ac33370d784287baa1c3d538978b5e2ea064d4c1b93ffbd12826c190dd10/pytz-2025.1-py2.py3-none-any.whl", hash = "sha256:89dd22dca55b46eac6eda23b2d72721bf1bdfef212645d81513ef5d03038de57", size = 507930 },
]

[[package]]
name = "pywin32"
version = "310"
source = { registry = "https://pypi.org/simple" }
wheels = [
    { url = "https://files.pythonhosted.org/packages/6b/ec/4fdbe47932f671d6e348474ea35ed94227fb5df56a7c30cbbb42cd396ed0/pywin32-310-cp312-cp312-win32.whl", hash = "sha256:8a75a5cc3893e83a108c05d82198880704c44bbaee4d06e442e471d3c9ea4f3d", size = 8796239 },
    { url = "https://files.pythonhosted.org/packages/e3/e5/b0627f8bb84e06991bea89ad8153a9e50ace40b2e1195d68e9dff6b03d0f/pywin32-310-cp312-cp312-win_amd64.whl", hash = "sha256:bf5c397c9a9a19a6f62f3fb821fbf36cac08f03770056711f765ec1503972060", size = 9503839 },
    { url = "https://files.pythonhosted.org/packages/1f/32/9ccf53748df72301a89713936645a664ec001abd35ecc8578beda593d37d/pywin32-310-cp312-cp312-win_arm64.whl", hash = "sha256:2349cc906eae872d0663d4d6290d13b90621eaf78964bb1578632ff20e152966", size = 8459470 },
    { url = "https://files.pythonhosted.org/packages/1c/09/9c1b978ffc4ae53999e89c19c77ba882d9fce476729f23ef55211ea1c034/pywin32-310-cp313-cp313-win32.whl", hash = "sha256:5d241a659c496ada3253cd01cfaa779b048e90ce4b2b38cd44168ad555ce74ab", size = 8794384 },
    { url = "https://files.pythonhosted.org/packages/45/3c/b4640f740ffebadd5d34df35fecba0e1cfef8fde9f3e594df91c28ad9b50/pywin32-310-cp313-cp313-win_amd64.whl", hash = "sha256:667827eb3a90208ddbdcc9e860c81bde63a135710e21e4cb3348968e4bd5249e", size = 9503039 },
    { url = "https://files.pythonhosted.org/packages/b4/f4/f785020090fb050e7fb6d34b780f2231f302609dc964672f72bfaeb59a28/pywin32-310-cp313-cp313-win_arm64.whl", hash = "sha256:e308f831de771482b7cf692a1f308f8fca701b2d8f9dde6cc440c7da17e47b33", size = 8458152 },
]

[[package]]
name = "pywinpty"
version = "2.0.15"
source = { registry = "https://pypi.org/simple" }
sdist = { url = "https://files.pythonhosted.org/packages/2d/7c/917f9c4681bb8d34bfbe0b79d36bbcd902651aeab48790df3d30ba0202fb/pywinpty-2.0.15.tar.gz", hash = "sha256:312cf39153a8736c617d45ce8b6ad6cd2107de121df91c455b10ce6bba7a39b2", size = 29017 }
wheels = [
    { url = "https://files.pythonhosted.org/packages/88/e5/9714def18c3a411809771a3fbcec70bffa764b9675afb00048a620fca604/pywinpty-2.0.15-cp312-cp312-win_amd64.whl", hash = "sha256:83a8f20b430bbc5d8957249f875341a60219a4e971580f2ba694fbfb54a45ebc", size = 1405243 },
    { url = "https://files.pythonhosted.org/packages/fb/16/2ab7b3b7f55f3c6929e5f629e1a68362981e4e5fed592a2ed1cb4b4914a5/pywinpty-2.0.15-cp313-cp313-win_amd64.whl", hash = "sha256:ab5920877dd632c124b4ed17bc6dd6ef3b9f86cd492b963ffdb1a67b85b0f408", size = 1405020 },
    { url = "https://files.pythonhosted.org/packages/7c/16/edef3515dd2030db2795dbfbe392232c7a0f3dc41b98e92b38b42ba497c7/pywinpty-2.0.15-cp313-cp313t-win_amd64.whl", hash = "sha256:a4560ad8c01e537708d2790dbe7da7d986791de805d89dd0d3697ca59e9e4901", size = 1404151 },
]

[[package]]
name = "pyyaml"
version = "6.0.2"
source = { registry = "https://pypi.org/simple" }
sdist = { url = "https://files.pythonhosted.org/packages/54/ed/79a089b6be93607fa5cdaedf301d7dfb23af5f25c398d5ead2525b063e17/pyyaml-6.0.2.tar.gz", hash = "sha256:d584d9ec91ad65861cc08d42e834324ef890a082e591037abe114850ff7bbc3e", size = 130631 }
wheels = [
    { url = "https://files.pythonhosted.org/packages/86/0c/c581167fc46d6d6d7ddcfb8c843a4de25bdd27e4466938109ca68492292c/PyYAML-6.0.2-cp312-cp312-macosx_10_9_x86_64.whl", hash = "sha256:c70c95198c015b85feafc136515252a261a84561b7b1d51e3384e0655ddf25ab", size = 183873 },
    { url = "https://files.pythonhosted.org/packages/a8/0c/38374f5bb272c051e2a69281d71cba6fdb983413e6758b84482905e29a5d/PyYAML-6.0.2-cp312-cp312-macosx_11_0_arm64.whl", hash = "sha256:ce826d6ef20b1bc864f0a68340c8b3287705cae2f8b4b1d932177dcc76721725", size = 173302 },
    { url = "https://files.pythonhosted.org/packages/c3/93/9916574aa8c00aa06bbac729972eb1071d002b8e158bd0e83a3b9a20a1f7/PyYAML-6.0.2-cp312-cp312-manylinux_2_17_aarch64.manylinux2014_aarch64.whl", hash = "sha256:1f71ea527786de97d1a0cc0eacd1defc0985dcf6b3f17bb77dcfc8c34bec4dc5", size = 739154 },
    { url = "https://files.pythonhosted.org/packages/95/0f/b8938f1cbd09739c6da569d172531567dbcc9789e0029aa070856f123984/PyYAML-6.0.2-cp312-cp312-manylinux_2_17_s390x.manylinux2014_s390x.whl", hash = "sha256:9b22676e8097e9e22e36d6b7bda33190d0d400f345f23d4065d48f4ca7ae0425", size = 766223 },
    { url = "https://files.pythonhosted.org/packages/b9/2b/614b4752f2e127db5cc206abc23a8c19678e92b23c3db30fc86ab731d3bd/PyYAML-6.0.2-cp312-cp312-manylinux_2_17_x86_64.manylinux2014_x86_64.whl", hash = "sha256:80bab7bfc629882493af4aa31a4cfa43a4c57c83813253626916b8c7ada83476", size = 767542 },
    { url = "https://files.pythonhosted.org/packages/d4/00/dd137d5bcc7efea1836d6264f049359861cf548469d18da90cd8216cf05f/PyYAML-6.0.2-cp312-cp312-musllinux_1_1_aarch64.whl", hash = "sha256:0833f8694549e586547b576dcfaba4a6b55b9e96098b36cdc7ebefe667dfed48", size = 731164 },
    { url = "https://files.pythonhosted.org/packages/c9/1f/4f998c900485e5c0ef43838363ba4a9723ac0ad73a9dc42068b12aaba4e4/PyYAML-6.0.2-cp312-cp312-musllinux_1_1_x86_64.whl", hash = "sha256:8b9c7197f7cb2738065c481a0461e50ad02f18c78cd75775628afb4d7137fb3b", size = 756611 },
    { url = "https://files.pythonhosted.org/packages/df/d1/f5a275fdb252768b7a11ec63585bc38d0e87c9e05668a139fea92b80634c/PyYAML-6.0.2-cp312-cp312-win32.whl", hash = "sha256:ef6107725bd54b262d6dedcc2af448a266975032bc85ef0172c5f059da6325b4", size = 140591 },
    { url = "https://files.pythonhosted.org/packages/0c/e8/4f648c598b17c3d06e8753d7d13d57542b30d56e6c2dedf9c331ae56312e/PyYAML-6.0.2-cp312-cp312-win_amd64.whl", hash = "sha256:7e7401d0de89a9a855c839bc697c079a4af81cf878373abd7dc625847d25cbd8", size = 156338 },
    { url = "https://files.pythonhosted.org/packages/ef/e3/3af305b830494fa85d95f6d95ef7fa73f2ee1cc8ef5b495c7c3269fb835f/PyYAML-6.0.2-cp313-cp313-macosx_10_13_x86_64.whl", hash = "sha256:efdca5630322a10774e8e98e1af481aad470dd62c3170801852d752aa7a783ba", size = 181309 },
    { url = "https://files.pythonhosted.org/packages/45/9f/3b1c20a0b7a3200524eb0076cc027a970d320bd3a6592873c85c92a08731/PyYAML-6.0.2-cp313-cp313-macosx_11_0_arm64.whl", hash = "sha256:50187695423ffe49e2deacb8cd10510bc361faac997de9efef88badc3bb9e2d1", size = 171679 },
    { url = "https://files.pythonhosted.org/packages/7c/9a/337322f27005c33bcb656c655fa78325b730324c78620e8328ae28b64d0c/PyYAML-6.0.2-cp313-cp313-manylinux_2_17_aarch64.manylinux2014_aarch64.whl", hash = "sha256:0ffe8360bab4910ef1b9e87fb812d8bc0a308b0d0eef8c8f44e0254ab3b07133", size = 733428 },
    { url = "https://files.pythonhosted.org/packages/a3/69/864fbe19e6c18ea3cc196cbe5d392175b4cf3d5d0ac1403ec3f2d237ebb5/PyYAML-6.0.2-cp313-cp313-manylinux_2_17_s390x.manylinux2014_s390x.whl", hash = "sha256:17e311b6c678207928d649faa7cb0d7b4c26a0ba73d41e99c4fff6b6c3276484", size = 763361 },
    { url = "https://files.pythonhosted.org/packages/04/24/b7721e4845c2f162d26f50521b825fb061bc0a5afcf9a386840f23ea19fa/PyYAML-6.0.2-cp313-cp313-manylinux_2_17_x86_64.manylinux2014_x86_64.whl", hash = "sha256:70b189594dbe54f75ab3a1acec5f1e3faa7e8cf2f1e08d9b561cb41b845f69d5", size = 759523 },
    { url = "https://files.pythonhosted.org/packages/2b/b2/e3234f59ba06559c6ff63c4e10baea10e5e7df868092bf9ab40e5b9c56b6/PyYAML-6.0.2-cp313-cp313-musllinux_1_1_aarch64.whl", hash = "sha256:41e4e3953a79407c794916fa277a82531dd93aad34e29c2a514c2c0c5fe971cc", size = 726660 },
    { url = "https://files.pythonhosted.org/packages/fe/0f/25911a9f080464c59fab9027482f822b86bf0608957a5fcc6eaac85aa515/PyYAML-6.0.2-cp313-cp313-musllinux_1_1_x86_64.whl", hash = "sha256:68ccc6023a3400877818152ad9a1033e3db8625d899c72eacb5a668902e4d652", size = 751597 },
    { url = "https://files.pythonhosted.org/packages/14/0d/e2c3b43bbce3cf6bd97c840b46088a3031085179e596d4929729d8d68270/PyYAML-6.0.2-cp313-cp313-win32.whl", hash = "sha256:bc2fa7c6b47d6bc618dd7fb02ef6fdedb1090ec036abab80d4681424b84c1183", size = 140527 },
    { url = "https://files.pythonhosted.org/packages/fa/de/02b54f42487e3d3c6efb3f89428677074ca7bf43aae402517bc7cca949f3/PyYAML-6.0.2-cp313-cp313-win_amd64.whl", hash = "sha256:8388ee1976c416731879ac16da0aff3f63b286ffdd57cdeb95f3f2e085687563", size = 156446 },
]

[[package]]
name = "pyzmq"
version = "26.3.0"
source = { registry = "https://pypi.org/simple" }
dependencies = [
    { name = "cffi", marker = "implementation_name == 'pypy' or (extra == 'extra-20-lidar-classification-cpu' and extra == 'extra-20-lidar-classification-cu118')" },
]
sdist = { url = "https://files.pythonhosted.org/packages/3a/ed/c3876f3b3e8beba336214ce44e1efa1792dd537027cef24192ac2b077d7c/pyzmq-26.3.0.tar.gz", hash = "sha256:f1cd68b8236faab78138a8fc703f7ca0ad431b17a3fcac696358600d4e6243b3", size = 276733 }
wheels = [
    { url = "https://files.pythonhosted.org/packages/7b/03/7170c3814bb9106c1bca67700c731aaf1cd990fd2f0097c754acb600330e/pyzmq-26.3.0-cp312-cp312-macosx_10_15_universal2.whl", hash = "sha256:c80653332c6136da7f4d4e143975e74ac0fa14f851f716d90583bc19e8945cea", size = 1348354 },
    { url = "https://files.pythonhosted.org/packages/74/f3/908b17f9111cdc764aef1de3d36026a2984c46ed90c3c2c85f28b66142f0/pyzmq-26.3.0-cp312-cp312-manylinux_2_17_aarch64.manylinux2014_aarch64.whl", hash = "sha256:6e317ee1d4528a03506cb1c282cd9db73660a35b3564096de37de7350e7d87a7", size = 671056 },
    { url = "https://files.pythonhosted.org/packages/02/ad/afcb8484b65ceacd1609f709c2caeed31bd6c49261a7507cd5c175cc105f/pyzmq-26.3.0-cp312-cp312-manylinux_2_17_i686.manylinux2014_i686.whl", hash = "sha256:943a22ebb3daacb45f76a9bcca9a7b74e7d94608c0c0505da30af900b998ca8d", size = 908597 },
    { url = "https://files.pythonhosted.org/packages/a1/b5/4eeeae0aaaa6ef0c74cfa8b2273b53382bd858df6d99485f2fc8211e7002/pyzmq-26.3.0-cp312-cp312-manylinux_2_17_x86_64.manylinux2014_x86_64.whl", hash = "sha256:3fc9e71490d989144981ea21ef4fdfaa7b6aa84aff9632d91c736441ce2f6b00", size = 865260 },
    { url = "https://files.pythonhosted.org/packages/74/6a/63db856e93e3a3c3dc98a1de28a902cf1b21c7b0d3856cd5931d7cfd30af/pyzmq-26.3.0-cp312-cp312-manylinux_2_28_x86_64.whl", hash = "sha256:e281a8071a06888575a4eb523c4deeefdcd2f5fe4a2d47e02ac8bf3a5b49f695", size = 859916 },
    { url = "https://files.pythonhosted.org/packages/e1/ce/d522c9b46ee3746d4b98c81969c568c2c6296e931a65f2c87104b645654c/pyzmq-26.3.0-cp312-cp312-musllinux_1_1_aarch64.whl", hash = "sha256:be77efd735bb1064605be8dec6e721141c1421ef0b115ef54e493a64e50e9a52", size = 1201368 },
    { url = "https://files.pythonhosted.org/packages/5a/56/29dcd3647a39e933eb489fda261a1e2700a59d4a9432889a85166e15651c/pyzmq-26.3.0-cp312-cp312-musllinux_1_1_i686.whl", hash = "sha256:7a4ac2ffa34f1212dd586af90f4ba894e424f0cabb3a49cdcff944925640f6ac", size = 1512663 },
    { url = "https://files.pythonhosted.org/packages/6b/36/7c570698127a43398ed1b1832dada59496e633115016addbce5eda9938a6/pyzmq-26.3.0-cp312-cp312-musllinux_1_1_x86_64.whl", hash = "sha256:ba698c7c252af83b6bba9775035263f0df5f807f0404019916d4b71af8161f66", size = 1411693 },
    { url = "https://files.pythonhosted.org/packages/de/54/51d39bef85a7cdbca36227f7defdbfcdc5011b8361a3bfc0e8df431f5a5d/pyzmq-26.3.0-cp312-cp312-win32.whl", hash = "sha256:214038aaa88e801e54c2ef0cfdb2e6df27eb05f67b477380a452b595c5ecfa37", size = 581244 },
    { url = "https://files.pythonhosted.org/packages/f2/6a/9512b11a1d0c5648534f03d5ab0c3222f55dc9c192029c1cb00a0ca044e2/pyzmq-26.3.0-cp312-cp312-win_amd64.whl", hash = "sha256:bad7fe0372e505442482ca3ccbc0d6f38dae81b1650f57a0aa6bbee18e7df495", size = 643559 },
    { url = "https://files.pythonhosted.org/packages/27/9f/faf5c9cf91b61eeb82a5e919d024d3ac28a795c92cce817be264ccd757d3/pyzmq-26.3.0-cp312-cp312-win_arm64.whl", hash = "sha256:b7b578d604e79e99aa39495becea013fd043fa9f36e4b490efa951f3d847a24d", size = 557664 },
    { url = "https://files.pythonhosted.org/packages/37/16/97b8c5107bfccb39120e611671a452c9ff6e8626fb3f8d4c15afd652b6ae/pyzmq-26.3.0-cp313-cp313-macosx_10_15_universal2.whl", hash = "sha256:fa85953df84beb7b8b73cb3ec3f5d92b62687a09a8e71525c6734e020edf56fd", size = 1345691 },
    { url = "https://files.pythonhosted.org/packages/a5/61/d5572d95040c0bb5b31eed5b23f3f0f992d94e4e0de0cea62e3c7f3a85c1/pyzmq-26.3.0-cp313-cp313-manylinux_2_17_aarch64.manylinux2014_aarch64.whl", hash = "sha256:209d09f0ab6ddbcebe64630d1e6ca940687e736f443c265ae15bc4bfad833597", size = 670622 },
    { url = "https://files.pythonhosted.org/packages/1c/0c/f0235d27388aacf4ed8bcc1d574f6f2f629da0a20610faa0a8e9d363c2b0/pyzmq-26.3.0-cp313-cp313-manylinux_2_17_i686.manylinux2014_i686.whl", hash = "sha256:d35cc1086f1d4f907df85c6cceb2245cb39a04f69c3f375993363216134d76d4", size = 908683 },
    { url = "https://files.pythonhosted.org/packages/cb/52/664828f9586c396b857eec088d208230463e3dc991a24df6adbad98fbaa3/pyzmq-26.3.0-cp313-cp313-manylinux_2_17_x86_64.manylinux2014_x86_64.whl", hash = "sha256:b380e9087078ba91e45fb18cdd0c25275ffaa045cf63c947be0ddae6186bc9d9", size = 865212 },
    { url = "https://files.pythonhosted.org/packages/2b/14/213b2967030b7d7aecc32dd453830f98799b3cbf2b10a40232e9f22a6520/pyzmq-26.3.0-cp313-cp313-manylinux_2_28_x86_64.whl", hash = "sha256:6d64e74143587efe7c9522bb74d1448128fdf9897cc9b6d8b9927490922fd558", size = 860068 },
    { url = "https://files.pythonhosted.org/packages/aa/e5/ff50c8fade69d1c0469652832c626d1910668697642c10cb0e1b6183ef9a/pyzmq-26.3.0-cp313-cp313-musllinux_1_1_aarch64.whl", hash = "sha256:efba4f53ac7752eea6d8ca38a4ddac579e6e742fba78d1e99c12c95cd2acfc64", size = 1201303 },
    { url = "https://files.pythonhosted.org/packages/9a/e2/fff5e483be95ccc11a05781323e001e63ec15daec1d0f6f08de72ca534db/pyzmq-26.3.0-cp313-cp313-musllinux_1_1_i686.whl", hash = "sha256:9b0137a1c40da3b7989839f9b78a44de642cdd1ce20dcef341de174c8d04aa53", size = 1512892 },
    { url = "https://files.pythonhosted.org/packages/21/75/cc44d276e43136e5692e487c3c019f816e11ed445261e434217c28cc98c4/pyzmq-26.3.0-cp313-cp313-musllinux_1_1_x86_64.whl", hash = "sha256:a995404bd3982c089e57b428c74edd5bfc3b0616b3dbcd6a8e270f1ee2110f36", size = 1411736 },
    { url = "https://files.pythonhosted.org/packages/ee/1c/d070cbc9a7961fe772641c51bb3798d88cb1f8e20ca718407363462624cf/pyzmq-26.3.0-cp313-cp313-win32.whl", hash = "sha256:240b1634b9e530ef6a277d95cbca1a6922f44dfddc5f0a3cd6c722a8de867f14", size = 581214 },
    { url = "https://files.pythonhosted.org/packages/38/d3/91082f1151ff5b54e0bed40eb1a26f418530ab07ecaec4dbb83e3d9fa9a9/pyzmq-26.3.0-cp313-cp313-win_amd64.whl", hash = "sha256:fe67291775ea4c2883764ba467eb389c29c308c56b86c1e19e49c9e1ed0cbeca", size = 643412 },
    { url = "https://files.pythonhosted.org/packages/e0/cf/dabe68dfdf3e67bea6152eeec4b251cf899ee5b853cfb5c97e4719f9e6e9/pyzmq-26.3.0-cp313-cp313-win_arm64.whl", hash = "sha256:73ca9ae9a9011b714cf7650450cd9c8b61a135180b708904f1f0a05004543dce", size = 557444 },
    { url = "https://files.pythonhosted.org/packages/c0/56/e7576ac71c1566da4f4ec586351462a2bb202143fb074bf56df8fe85dcc3/pyzmq-26.3.0-cp313-cp313t-macosx_10_15_universal2.whl", hash = "sha256:fea7efbd7e49af9d7e5ed6c506dfc7de3d1a628790bd3a35fd0e3c904dc7d464", size = 1340288 },
    { url = "https://files.pythonhosted.org/packages/f1/ab/0bca97e94d420b5908968bc479e51c3686a9f80d8893450eefcd673b1b1d/pyzmq-26.3.0-cp313-cp313t-manylinux_2_17_aarch64.manylinux2014_aarch64.whl", hash = "sha256:c4430c7cba23bb0e2ee203eee7851c1654167d956fc6d4b3a87909ccaf3c5825", size = 662462 },
    { url = "https://files.pythonhosted.org/packages/ee/be/99e89b55863808da322ac3ab52d8e135dcf2241094aaa468bfe2923d5194/pyzmq-26.3.0-cp313-cp313t-manylinux_2_17_i686.manylinux2014_i686.whl", hash = "sha256:016d89bee8c7d566fad75516b4e53ec7c81018c062d4c51cd061badf9539be52", size = 896464 },
    { url = "https://files.pythonhosted.org/packages/38/d4/a4be06a313c8d6a5fe1d92975db30aca85f502e867fca392532e06a28c3c/pyzmq-26.3.0-cp313-cp313t-manylinux_2_17_x86_64.manylinux2014_x86_64.whl", hash = "sha256:04bfe59852d76d56736bfd10ac1d49d421ab8ed11030b4a0332900691507f557", size = 853432 },
    { url = "https://files.pythonhosted.org/packages/12/e6/e608b4c34106bbf5b3b382662ea90a43b2e23df0aa9c1f0fd4e21168d523/pyzmq-26.3.0-cp313-cp313t-manylinux_2_28_x86_64.whl", hash = "sha256:1fe05bd0d633a0f672bb28cb8b4743358d196792e1caf04973b7898a0d70b046", size = 845884 },
    { url = "https://files.pythonhosted.org/packages/c3/a9/d5e6355308ba529d9cd3576ee8bb3b2e2b726571748f515fbb8559401f5b/pyzmq-26.3.0-cp313-cp313t-musllinux_1_1_aarch64.whl", hash = "sha256:2aa1a9f236d5b835fb8642f27de95f9edcfd276c4bc1b6ffc84f27c6fb2e2981", size = 1191454 },
    { url = "https://files.pythonhosted.org/packages/6a/9a/a21dc6c73ac242e425709c1e0049368d8f5db5de7c1102a45f93f5c492b3/pyzmq-26.3.0-cp313-cp313t-musllinux_1_1_i686.whl", hash = "sha256:21399b31753bf321043ea60c360ed5052cc7be20739785b1dff1820f819e35b3", size = 1500397 },
    { url = "https://files.pythonhosted.org/packages/87/88/0236056156da0278c9ca2e2562463643597808b5bbd6c34009ba217e7e92/pyzmq-26.3.0-cp313-cp313t-musllinux_1_1_x86_64.whl", hash = "sha256:d015efcd96aca8882057e7e6f06224f79eecd22cad193d3e6a0a91ec67590d1f", size = 1398401 },
]

[[package]]
name = "rasterio"
version = "1.4.3"
source = { registry = "https://pypi.org/simple" }
dependencies = [
    { name = "affine" },
    { name = "attrs" },
    { name = "certifi" },
    { name = "click" },
    { name = "click-plugins" },
    { name = "cligj" },
    { name = "numpy" },
    { name = "pyparsing" },
]
sdist = { url = "https://files.pythonhosted.org/packages/de/19/ab4326e419b543da623ce4191f68e3f36a4d9adc64f3df5c78f044d8d9ca/rasterio-1.4.3.tar.gz", hash = "sha256:201f05dbc7c4739dacb2c78a1cf4e09c0b7265b0a4d16ccbd1753ce4f2af350a", size = 442990 }
wheels = [
    { url = "https://files.pythonhosted.org/packages/5a/f2/b7417292ceace70d815760f7e41fe5b0244ebff78ede11b1ffa9ca01c370/rasterio-1.4.3-cp312-cp312-macosx_10_15_x86_64.whl", hash = "sha256:e703e4b2c74c678786d5d110a3f30e26f3acfd65f09ccf35f69683a532f7a772", size = 21514543 },
    { url = "https://files.pythonhosted.org/packages/b2/ea/e21010457847b26bb4aea3983e9b44afbcefef07defc5e9a3285a8fe2f0c/rasterio-1.4.3-cp312-cp312-macosx_14_0_arm64.whl", hash = "sha256:38a126f8dbf405cd3450b5bd10c6cc493a2e1be4cf83442d26f5e4f412372d36", size = 18735924 },
    { url = "https://files.pythonhosted.org/packages/67/72/331727423b28fffdfd8bf18bdc55c18d374c0fefd2dde390cd833f8f4477/rasterio-1.4.3-cp312-cp312-manylinux_2_17_x86_64.manylinux2014_x86_64.whl", hash = "sha256:8e90c2c300294265c16becc9822337ded0f01fb8664500b4d77890d633d8cd0e", size = 22251721 },
    { url = "https://files.pythonhosted.org/packages/be/cc/453816b489af94b9a243eda889865973d518989ba6923b2381f6d6722b43/rasterio-1.4.3-cp312-cp312-win_amd64.whl", hash = "sha256:a962ad4c29feaf38b1d7a94389313127de3646a5b9b734fbf9a04e16051a27ff", size = 25430154 },
    { url = "https://files.pythonhosted.org/packages/2e/e0/718c06b825d1f62077913e5bff1e70b71ac673718b135d55a0256d88d4ba/rasterio-1.4.3-cp313-cp313-macosx_10_15_x86_64.whl", hash = "sha256:5d4fcb635379b3d7b2f5e944c153849e3d27e93f35ad73ad4d3f0b8a580f0c8e", size = 21532284 },
    { url = "https://files.pythonhosted.org/packages/bb/a8/3b6b11923300d6835453d1157fabb518338067a67366c5c52e9df9a2314f/rasterio-1.4.3-cp313-cp313-macosx_14_0_arm64.whl", hash = "sha256:98a9c89eade8c779e8ac1e525269faaa18c6b9818fc3c72cfc4627df71c66d0d", size = 18729960 },
    { url = "https://files.pythonhosted.org/packages/05/19/94d6c66184c7d0f9374330c714f62c147dbb53eda9efdcc8fc6e2ac454c5/rasterio-1.4.3-cp313-cp313-manylinux_2_17_x86_64.manylinux2014_x86_64.whl", hash = "sha256:d9bab1a0bb22b8bed1db34b5258db93d790ed4e61ef21ac055a7c6933c8d5e84", size = 22237518 },
    { url = "https://files.pythonhosted.org/packages/df/88/9db5f49ebfdd9c12365e4cac76c34ccb1a642b1c8cbab4124b3c681495de/rasterio-1.4.3-cp313-cp313-win_amd64.whl", hash = "sha256:1839960e2f3057a6daa323ccf67b330f8f2f0dbd4a50cc7031e88e649301c5c0", size = 25424949 },
]

[[package]]
name = "referencing"
version = "0.36.2"
source = { registry = "https://pypi.org/simple" }
dependencies = [
    { name = "attrs" },
    { name = "rpds-py" },
    { name = "typing-extensions", marker = "python_full_version < '3.13' or (extra == 'extra-20-lidar-classification-cpu' and extra == 'extra-20-lidar-classification-cu118')" },
]
sdist = { url = "https://files.pythonhosted.org/packages/2f/db/98b5c277be99dd18bfd91dd04e1b759cad18d1a338188c936e92f921c7e2/referencing-0.36.2.tar.gz", hash = "sha256:df2e89862cd09deabbdba16944cc3f10feb6b3e6f18e902f7cc25609a34775aa", size = 74744 }
wheels = [
    { url = "https://files.pythonhosted.org/packages/c1/b1/3baf80dc6d2b7bc27a95a67752d0208e410351e3feb4eb78de5f77454d8d/referencing-0.36.2-py3-none-any.whl", hash = "sha256:e8699adbbf8b5c7de96d8ffa0eb5c158b3beafce084968e2ea8bb08c6794dcd0", size = 26775 },
]

[[package]]
name = "requests"
version = "2.32.3"
source = { registry = "https://pypi.org/simple" }
dependencies = [
    { name = "certifi" },
    { name = "charset-normalizer" },
    { name = "idna" },
    { name = "urllib3" },
]
sdist = { url = "https://files.pythonhosted.org/packages/63/70/2bf7780ad2d390a8d301ad0b550f1581eadbd9a20f896afe06353c2a2913/requests-2.32.3.tar.gz", hash = "sha256:55365417734eb18255590a9ff9eb97e9e1da868d4ccd6402399eaf68af20a760", size = 131218 }
wheels = [
    { url = "https://files.pythonhosted.org/packages/f9/9b/335f9764261e915ed497fcdeb11df5dfd6f7bf257d4a6a2a686d80da4d54/requests-2.32.3-py3-none-any.whl", hash = "sha256:70761cfe03c773ceb22aa2f671b4757976145175cdfca038c02654d061d6dcc6", size = 64928 },
]

[[package]]
name = "rfc3339-validator"
version = "0.1.4"
source = { registry = "https://pypi.org/simple" }
dependencies = [
    { name = "six" },
]
sdist = { url = "https://files.pythonhosted.org/packages/28/ea/a9387748e2d111c3c2b275ba970b735e04e15cdb1eb30693b6b5708c4dbd/rfc3339_validator-0.1.4.tar.gz", hash = "sha256:138a2abdf93304ad60530167e51d2dfb9549521a836871b88d7f4695d0022f6b", size = 5513 }
wheels = [
    { url = "https://files.pythonhosted.org/packages/7b/44/4e421b96b67b2daff264473f7465db72fbdf36a07e05494f50300cc7b0c6/rfc3339_validator-0.1.4-py2.py3-none-any.whl", hash = "sha256:24f6ec1eda14ef823da9e36ec7113124b39c04d50a4d3d3a3c2859577e7791fa", size = 3490 },
]

[[package]]
name = "rfc3986-validator"
version = "0.1.1"
source = { registry = "https://pypi.org/simple" }
sdist = { url = "https://files.pythonhosted.org/packages/da/88/f270de456dd7d11dcc808abfa291ecdd3f45ff44e3b549ffa01b126464d0/rfc3986_validator-0.1.1.tar.gz", hash = "sha256:3d44bde7921b3b9ec3ae4e3adca370438eccebc676456449b145d533b240d055", size = 6760 }
wheels = [
    { url = "https://files.pythonhosted.org/packages/9e/51/17023c0f8f1869d8806b979a2bffa3f861f26a3f1a66b094288323fba52f/rfc3986_validator-0.1.1-py2.py3-none-any.whl", hash = "sha256:2f235c432ef459970b4306369336b9d5dbdda31b510ca1e327636e01f528bfa9", size = 4242 },
]

[[package]]
name = "rpds-py"
version = "0.23.1"
source = { registry = "https://pypi.org/simple" }
sdist = { url = "https://files.pythonhosted.org/packages/0a/79/2ce611b18c4fd83d9e3aecb5cba93e1917c050f556db39842889fa69b79f/rpds_py-0.23.1.tar.gz", hash = "sha256:7f3240dcfa14d198dba24b8b9cb3b108c06b68d45b7babd9eefc1038fdf7e707", size = 26806 }
wheels = [
    { url = "https://files.pythonhosted.org/packages/f3/8c/d17efccb9f5b9137ddea706664aebae694384ae1d5997c0202093e37185a/rpds_py-0.23.1-cp312-cp312-macosx_10_12_x86_64.whl", hash = "sha256:3902df19540e9af4cc0c3ae75974c65d2c156b9257e91f5101a51f99136d834c", size = 364369 },
    { url = "https://files.pythonhosted.org/packages/6e/c0/ab030f696b5c573107115a88d8d73d80f03309e60952b64c584c70c659af/rpds_py-0.23.1-cp312-cp312-macosx_11_0_arm64.whl", hash = "sha256:66f8d2a17e5838dd6fb9be6baaba8e75ae2f5fa6b6b755d597184bfcd3cb0eba", size = 349965 },
    { url = "https://files.pythonhosted.org/packages/b3/55/b40170f5a079c4fb0b6a82b299689e66e744edca3c3375a8b160fb797660/rpds_py-0.23.1-cp312-cp312-manylinux_2_17_aarch64.manylinux2014_aarch64.whl", hash = "sha256:112b8774b0b4ee22368fec42749b94366bd9b536f8f74c3d4175d4395f5cbd31", size = 389064 },
    { url = "https://files.pythonhosted.org/packages/ab/1c/b03a912c59ec7c1e16b26e587b9dfa8ddff3b07851e781e8c46e908a365a/rpds_py-0.23.1-cp312-cp312-manylinux_2_17_armv7l.manylinux2014_armv7l.whl", hash = "sha256:e0df046f2266e8586cf09d00588302a32923eb6386ced0ca5c9deade6af9a149", size = 397741 },
    { url = "https://files.pythonhosted.org/packages/52/6f/151b90792b62fb6f87099bcc9044c626881fdd54e31bf98541f830b15cea/rpds_py-0.23.1-cp312-cp312-manylinux_2_17_ppc64le.manylinux2014_ppc64le.whl", hash = "sha256:0f3288930b947cbebe767f84cf618d2cbe0b13be476e749da0e6a009f986248c", size = 448784 },
    { url = "https://files.pythonhosted.org/packages/71/2a/6de67c0c97ec7857e0e9e5cd7c52405af931b303eb1e5b9eff6c50fd9a2e/rpds_py-0.23.1-cp312-cp312-manylinux_2_17_s390x.manylinux2014_s390x.whl", hash = "sha256:ce473a2351c018b06dd8d30d5da8ab5a0831056cc53b2006e2a8028172c37ce5", size = 440203 },
    { url = "https://files.pythonhosted.org/packages/db/5e/e759cd1c276d98a4b1f464b17a9bf66c65d29f8f85754e27e1467feaa7c3/rpds_py-0.23.1-cp312-cp312-manylinux_2_17_x86_64.manylinux2014_x86_64.whl", hash = "sha256:d550d7e9e7d8676b183b37d65b5cd8de13676a738973d330b59dc8312df9c5dc", size = 391611 },
    { url = "https://files.pythonhosted.org/packages/1c/1e/2900358efcc0d9408c7289769cba4c0974d9db314aa884028ed7f7364f61/rpds_py-0.23.1-cp312-cp312-manylinux_2_5_i686.manylinux1_i686.whl", hash = "sha256:e14f86b871ea74c3fddc9a40e947d6a5d09def5adc2076ee61fb910a9014fb35", size = 423306 },
    { url = "https://files.pythonhosted.org/packages/23/07/6c177e6d059f5d39689352d6c69a926ee4805ffdb6f06203570234d3d8f7/rpds_py-0.23.1-cp312-cp312-musllinux_1_2_aarch64.whl", hash = "sha256:1bf5be5ba34e19be579ae873da515a2836a2166d8d7ee43be6ff909eda42b72b", size = 562323 },
    { url = "https://files.pythonhosted.org/packages/70/e4/f9097fd1c02b516fff9850792161eb9fc20a2fd54762f3c69eae0bdb67cb/rpds_py-0.23.1-cp312-cp312-musllinux_1_2_i686.whl", hash = "sha256:d7031d493c4465dbc8d40bd6cafefef4bd472b17db0ab94c53e7909ee781b9ef", size = 588351 },
    { url = "https://files.pythonhosted.org/packages/87/39/5db3c6f326bfbe4576ae2af6435bd7555867d20ae690c786ff33659f293b/rpds_py-0.23.1-cp312-cp312-musllinux_1_2_x86_64.whl", hash = "sha256:55ff4151cfd4bc635e51cfb1c59ac9f7196b256b12e3a57deb9e5742e65941ad", size = 557252 },
    { url = "https://files.pythonhosted.org/packages/fd/14/2d5ad292f144fa79bafb78d2eb5b8a3a91c358b6065443cb9c49b5d1fedf/rpds_py-0.23.1-cp312-cp312-win32.whl", hash = "sha256:a9d3b728f5a5873d84cba997b9d617c6090ca5721caaa691f3b1a78c60adc057", size = 222181 },
    { url = "https://files.pythonhosted.org/packages/a3/4f/0fce63e0f5cdd658e71e21abd17ac1bc9312741ebb8b3f74eeed2ebdf771/rpds_py-0.23.1-cp312-cp312-win_amd64.whl", hash = "sha256:b03a8d50b137ee758e4c73638b10747b7c39988eb8e6cd11abb7084266455165", size = 237426 },
    { url = "https://files.pythonhosted.org/packages/13/9d/b8b2c0edffb0bed15be17b6d5ab06216f2f47f9ee49259c7e96a3ad4ca42/rpds_py-0.23.1-cp313-cp313-macosx_10_12_x86_64.whl", hash = "sha256:4caafd1a22e5eaa3732acb7672a497123354bef79a9d7ceed43387d25025e935", size = 363672 },
    { url = "https://files.pythonhosted.org/packages/bd/c2/5056fa29e6894144d7ba4c938b9b0445f75836b87d2dd00ed4999dc45a8c/rpds_py-0.23.1-cp313-cp313-macosx_11_0_arm64.whl", hash = "sha256:178f8a60fc24511c0eb756af741c476b87b610dba83270fce1e5a430204566a4", size = 349602 },
    { url = "https://files.pythonhosted.org/packages/b0/bc/33779a1bb0ee32d8d706b173825aab75c628521d23ce72a7c1e6a6852f86/rpds_py-0.23.1-cp313-cp313-manylinux_2_17_aarch64.manylinux2014_aarch64.whl", hash = "sha256:c632419c3870507ca20a37c8f8f5352317aca097639e524ad129f58c125c61c6", size = 388746 },
    { url = "https://files.pythonhosted.org/packages/62/0b/71db3e36b7780a619698ec82a9c87ab44ad7ca7f5480913e8a59ff76f050/rpds_py-0.23.1-cp313-cp313-manylinux_2_17_armv7l.manylinux2014_armv7l.whl", hash = "sha256:698a79d295626ee292d1730bc2ef6e70a3ab135b1d79ada8fde3ed0047b65a10", size = 397076 },
    { url = "https://files.pythonhosted.org/packages/bb/2e/494398f613edf77ba10a916b1ddea2acce42ab0e3b62e2c70ffc0757ce00/rpds_py-0.23.1-cp313-cp313-manylinux_2_17_ppc64le.manylinux2014_ppc64le.whl", hash = "sha256:271fa2184cf28bdded86bb6217c8e08d3a169fe0bbe9be5e8d96e8476b707122", size = 448399 },
    { url = "https://files.pythonhosted.org/packages/dd/53/4bd7f5779b1f463243ee5fdc83da04dd58a08f86e639dbffa7a35f969a84/rpds_py-0.23.1-cp313-cp313-manylinux_2_17_s390x.manylinux2014_s390x.whl", hash = "sha256:b91cceb5add79ee563bd1f70b30896bd63bc5f78a11c1f00a1e931729ca4f1f4", size = 439764 },
    { url = "https://files.pythonhosted.org/packages/f6/55/b3c18c04a460d951bf8e91f2abf46ce5b6426fb69784166a6a25827cb90a/rpds_py-0.23.1-cp313-cp313-manylinux_2_17_x86_64.manylinux2014_x86_64.whl", hash = "sha256:f3a6cb95074777f1ecda2ca4fa7717caa9ee6e534f42b7575a8f0d4cb0c24013", size = 390662 },
    { url = "https://files.pythonhosted.org/packages/2a/65/cc463044a3cbd616029b2aa87a651cdee8288d2fdd7780b2244845e934c1/rpds_py-0.23.1-cp313-cp313-manylinux_2_5_i686.manylinux1_i686.whl", hash = "sha256:50fb62f8d8364978478b12d5f03bf028c6bc2af04082479299139dc26edf4c64", size = 422680 },
    { url = "https://files.pythonhosted.org/packages/fa/8e/1fa52990c7836d72e8d70cd7753f2362c72fbb0a49c1462e8c60e7176d0b/rpds_py-0.23.1-cp313-cp313-musllinux_1_2_aarch64.whl", hash = "sha256:c8f7e90b948dc9dcfff8003f1ea3af08b29c062f681c05fd798e36daa3f7e3e8", size = 561792 },
    { url = "https://files.pythonhosted.org/packages/57/b8/fe3b612979b1a29d0c77f8585903d8b3a292604b26d4b300e228b8ac6360/rpds_py-0.23.1-cp313-cp313-musllinux_1_2_i686.whl", hash = "sha256:5b98b6c953e5c2bda51ab4d5b4f172617d462eebc7f4bfdc7c7e6b423f6da957", size = 588127 },
    { url = "https://files.pythonhosted.org/packages/44/2d/fde474de516bbc4b9b230f43c98e7f8acc5da7fc50ceed8e7af27553d346/rpds_py-0.23.1-cp313-cp313-musllinux_1_2_x86_64.whl", hash = "sha256:2893d778d4671ee627bac4037a075168b2673c57186fb1a57e993465dbd79a93", size = 556981 },
    { url = "https://files.pythonhosted.org/packages/18/57/767deeb27b81370bbab8f74ef6e68d26c4ea99018f3c71a570e506fede85/rpds_py-0.23.1-cp313-cp313-win32.whl", hash = "sha256:2cfa07c346a7ad07019c33fb9a63cf3acb1f5363c33bc73014e20d9fe8b01cdd", size = 221936 },
    { url = "https://files.pythonhosted.org/packages/7d/6c/3474cfdd3cafe243f97ab8474ea8949236eb2a1a341ca55e75ce00cd03da/rpds_py-0.23.1-cp313-cp313-win_amd64.whl", hash = "sha256:3aaf141d39f45322e44fc2c742e4b8b4098ead5317e5f884770c8df0c332da70", size = 237145 },
    { url = "https://files.pythonhosted.org/packages/ec/77/e985064c624230f61efa0423759bb066da56ebe40c654f8b5ba225bd5d63/rpds_py-0.23.1-cp313-cp313t-macosx_10_12_x86_64.whl", hash = "sha256:759462b2d0aa5a04be5b3e37fb8183615f47014ae6b116e17036b131985cb731", size = 359623 },
    { url = "https://files.pythonhosted.org/packages/62/d9/a33dcbf62b29e40559e012d525bae7d516757cf042cc9234bd34ca4b6aeb/rpds_py-0.23.1-cp313-cp313t-macosx_11_0_arm64.whl", hash = "sha256:3e9212f52074fc9d72cf242a84063787ab8e21e0950d4d6709886fb62bcb91d5", size = 345900 },
    { url = "https://files.pythonhosted.org/packages/92/eb/f81a4be6397861adb2cb868bb6a28a33292c2dcac567d1dc575226055e55/rpds_py-0.23.1-cp313-cp313t-manylinux_2_17_aarch64.manylinux2014_aarch64.whl", hash = "sha256:9e9f3a3ac919406bc0414bbbd76c6af99253c507150191ea79fab42fdb35982a", size = 386426 },
    { url = "https://files.pythonhosted.org/packages/09/47/1f810c9b5e83be005341201b5389f1d240dfa440346ea7189f9b3fd6961d/rpds_py-0.23.1-cp313-cp313t-manylinux_2_17_armv7l.manylinux2014_armv7l.whl", hash = "sha256:c04ca91dda8a61584165825907f5c967ca09e9c65fe8966ee753a3f2b019fe1e", size = 392314 },
    { url = "https://files.pythonhosted.org/packages/83/bd/bc95831432fd6c46ed8001f01af26de0763a059d6d7e6d69e3c5bf02917a/rpds_py-0.23.1-cp313-cp313t-manylinux_2_17_ppc64le.manylinux2014_ppc64le.whl", hash = "sha256:4ab923167cfd945abb9b51a407407cf19f5bee35001221f2911dc85ffd35ff4f", size = 447706 },
    { url = "https://files.pythonhosted.org/packages/19/3e/567c04c226b1802dc6dc82cad3d53e1fa0a773258571c74ac5d8fbde97ed/rpds_py-0.23.1-cp313-cp313t-manylinux_2_17_s390x.manylinux2014_s390x.whl", hash = "sha256:ed6f011bedca8585787e5082cce081bac3d30f54520097b2411351b3574e1219", size = 437060 },
    { url = "https://files.pythonhosted.org/packages/fe/77/a77d2c6afe27ae7d0d55fc32f6841502648070dc8d549fcc1e6d47ff8975/rpds_py-0.23.1-cp313-cp313t-manylinux_2_17_x86_64.manylinux2014_x86_64.whl", hash = "sha256:6959bb9928c5c999aba4a3f5a6799d571ddc2c59ff49917ecf55be2bbb4e3722", size = 389347 },
    { url = "https://files.pythonhosted.org/packages/3f/47/6b256ff20a74cfebeac790ab05586e0ac91f88e331125d4740a6c86fc26f/rpds_py-0.23.1-cp313-cp313t-manylinux_2_5_i686.manylinux1_i686.whl", hash = "sha256:1ed7de3c86721b4e83ac440751329ec6a1102229aa18163f84c75b06b525ad7e", size = 415554 },
    { url = "https://files.pythonhosted.org/packages/fc/29/d4572469a245bc9fc81e35166dca19fc5298d5c43e1a6dd64bf145045193/rpds_py-0.23.1-cp313-cp313t-musllinux_1_2_aarch64.whl", hash = "sha256:5fb89edee2fa237584e532fbf78f0ddd1e49a47c7c8cfa153ab4849dc72a35e6", size = 557418 },
    { url = "https://files.pythonhosted.org/packages/9c/0a/68cf7228895b1a3f6f39f51b15830e62456795e61193d2c8b87fd48c60db/rpds_py-0.23.1-cp313-cp313t-musllinux_1_2_i686.whl", hash = "sha256:7e5413d2e2d86025e73f05510ad23dad5950ab8417b7fc6beaad99be8077138b", size = 583033 },
    { url = "https://files.pythonhosted.org/packages/14/18/017ab41dcd6649ad5db7d00155b4c212b31ab05bd857d5ba73a1617984eb/rpds_py-0.23.1-cp313-cp313t-musllinux_1_2_x86_64.whl", hash = "sha256:d31ed4987d72aabdf521eddfb6a72988703c091cfc0064330b9e5f8d6a042ff5", size = 554880 },
    { url = "https://files.pythonhosted.org/packages/2e/dd/17de89431268da8819d8d51ce67beac28d9b22fccf437bc5d6d2bcd1acdb/rpds_py-0.23.1-cp313-cp313t-win32.whl", hash = "sha256:f3429fb8e15b20961efca8c8b21432623d85db2228cc73fe22756c6637aa39e7", size = 219743 },
    { url = "https://files.pythonhosted.org/packages/68/15/6d22d07e063ce5e9bfbd96db9ec2fbb4693591b4503e3a76996639474d02/rpds_py-0.23.1-cp313-cp313t-win_amd64.whl", hash = "sha256:d6f6512a90bd5cd9030a6237f5346f046c6f0e40af98657568fa45695d4de59d", size = 235415 },
]

[[package]]
name = "scikit-learn"
version = "1.6.1"
source = { registry = "https://pypi.org/simple" }
dependencies = [
    { name = "joblib" },
    { name = "numpy" },
    { name = "scipy" },
    { name = "threadpoolctl" },
]
sdist = { url = "https://files.pythonhosted.org/packages/9e/a5/4ae3b3a0755f7b35a280ac90b28817d1f380318973cff14075ab41ef50d9/scikit_learn-1.6.1.tar.gz", hash = "sha256:b4fc2525eca2c69a59260f583c56a7557c6ccdf8deafdba6e060f94c1c59738e", size = 7068312 }
wheels = [
    { url = "https://files.pythonhosted.org/packages/0a/18/c797c9b8c10380d05616db3bfb48e2a3358c767affd0857d56c2eb501caa/scikit_learn-1.6.1-cp312-cp312-macosx_10_13_x86_64.whl", hash = "sha256:926f207c804104677af4857b2c609940b743d04c4c35ce0ddc8ff4f053cddc1b", size = 12104516 },
    { url = "https://files.pythonhosted.org/packages/c4/b7/2e35f8e289ab70108f8cbb2e7a2208f0575dc704749721286519dcf35f6f/scikit_learn-1.6.1-cp312-cp312-macosx_12_0_arm64.whl", hash = "sha256:2c2cae262064e6a9b77eee1c8e768fc46aa0b8338c6a8297b9b6759720ec0ff2", size = 11167837 },
    { url = "https://files.pythonhosted.org/packages/a4/f6/ff7beaeb644bcad72bcfd5a03ff36d32ee4e53a8b29a639f11bcb65d06cd/scikit_learn-1.6.1-cp312-cp312-manylinux_2_17_aarch64.manylinux2014_aarch64.whl", hash = "sha256:1061b7c028a8663fb9a1a1baf9317b64a257fcb036dae5c8752b2abef31d136f", size = 12253728 },
    { url = "https://files.pythonhosted.org/packages/29/7a/8bce8968883e9465de20be15542f4c7e221952441727c4dad24d534c6d99/scikit_learn-1.6.1-cp312-cp312-manylinux_2_17_x86_64.manylinux2014_x86_64.whl", hash = "sha256:2e69fab4ebfc9c9b580a7a80111b43d214ab06250f8a7ef590a4edf72464dd86", size = 13147700 },
    { url = "https://files.pythonhosted.org/packages/62/27/585859e72e117fe861c2079bcba35591a84f801e21bc1ab85bce6ce60305/scikit_learn-1.6.1-cp312-cp312-win_amd64.whl", hash = "sha256:70b1d7e85b1c96383f872a519b3375f92f14731e279a7b4c6cfd650cf5dffc52", size = 11110613 },
    { url = "https://files.pythonhosted.org/packages/2e/59/8eb1872ca87009bdcdb7f3cdc679ad557b992c12f4b61f9250659e592c63/scikit_learn-1.6.1-cp313-cp313-macosx_10_13_x86_64.whl", hash = "sha256:2ffa1e9e25b3d93990e74a4be2c2fc61ee5af85811562f1288d5d055880c4322", size = 12010001 },
    { url = "https://files.pythonhosted.org/packages/9d/05/f2fc4effc5b32e525408524c982c468c29d22f828834f0625c5ef3d601be/scikit_learn-1.6.1-cp313-cp313-macosx_12_0_arm64.whl", hash = "sha256:dc5cf3d68c5a20ad6d571584c0750ec641cc46aeef1c1507be51300e6003a7e1", size = 11096360 },
    { url = "https://files.pythonhosted.org/packages/c8/e4/4195d52cf4f113573fb8ebc44ed5a81bd511a92c0228889125fac2f4c3d1/scikit_learn-1.6.1-cp313-cp313-manylinux_2_17_aarch64.manylinux2014_aarch64.whl", hash = "sha256:c06beb2e839ecc641366000ca84f3cf6fa9faa1777e29cf0c04be6e4d096a348", size = 12209004 },
    { url = "https://files.pythonhosted.org/packages/94/be/47e16cdd1e7fcf97d95b3cb08bde1abb13e627861af427a3651fcb80b517/scikit_learn-1.6.1-cp313-cp313-manylinux_2_17_x86_64.manylinux2014_x86_64.whl", hash = "sha256:e8ca8cb270fee8f1f76fa9bfd5c3507d60c6438bbee5687f81042e2bb98e5a97", size = 13171776 },
    { url = "https://files.pythonhosted.org/packages/34/b0/ca92b90859070a1487827dbc672f998da95ce83edce1270fc23f96f1f61a/scikit_learn-1.6.1-cp313-cp313-win_amd64.whl", hash = "sha256:7a1c43c8ec9fde528d664d947dc4c0789be4077a3647f232869f41d9bf50e0fb", size = 11071865 },
    { url = "https://files.pythonhosted.org/packages/12/ae/993b0fb24a356e71e9a894e42b8a9eec528d4c70217353a1cd7a48bc25d4/scikit_learn-1.6.1-cp313-cp313t-macosx_10_13_x86_64.whl", hash = "sha256:a17c1dea1d56dcda2fac315712f3651a1fea86565b64b48fa1bc090249cbf236", size = 11955804 },
    { url = "https://files.pythonhosted.org/packages/d6/54/32fa2ee591af44507eac86406fa6bba968d1eb22831494470d0a2e4a1eb1/scikit_learn-1.6.1-cp313-cp313t-macosx_12_0_arm64.whl", hash = "sha256:6a7aa5f9908f0f28f4edaa6963c0a6183f1911e63a69aa03782f0d924c830a35", size = 11100530 },
    { url = "https://files.pythonhosted.org/packages/3f/58/55856da1adec655bdce77b502e94a267bf40a8c0b89f8622837f89503b5a/scikit_learn-1.6.1-cp313-cp313t-manylinux_2_17_x86_64.manylinux2014_x86_64.whl", hash = "sha256:0650e730afb87402baa88afbf31c07b84c98272622aaba002559b614600ca691", size = 12433852 },
    { url = "https://files.pythonhosted.org/packages/ff/4f/c83853af13901a574f8f13b645467285a48940f185b690936bb700a50863/scikit_learn-1.6.1-cp313-cp313t-win_amd64.whl", hash = "sha256:3f59fe08dc03ea158605170eb52b22a105f238a5d512c4470ddeca71feae8e5f", size = 11337256 },
]

[[package]]
name = "scipy"
version = "1.15.2"
source = { registry = "https://pypi.org/simple" }
dependencies = [
    { name = "numpy" },
]
sdist = { url = "https://files.pythonhosted.org/packages/b7/b9/31ba9cd990e626574baf93fbc1ac61cf9ed54faafd04c479117517661637/scipy-1.15.2.tar.gz", hash = "sha256:cd58a314d92838f7e6f755c8a2167ead4f27e1fd5c1251fd54289569ef3495ec", size = 59417316 }
wheels = [
    { url = "https://files.pythonhosted.org/packages/4b/5d/3c78815cbab499610f26b5bae6aed33e227225a9fa5290008a733a64f6fc/scipy-1.15.2-cp312-cp312-macosx_10_13_x86_64.whl", hash = "sha256:c4697a10da8f8765bb7c83e24a470da5797e37041edfd77fd95ba3811a47c4fd", size = 38756184 },
    { url = "https://files.pythonhosted.org/packages/37/20/3d04eb066b471b6e171827548b9ddb3c21c6bbea72a4d84fc5989933910b/scipy-1.15.2-cp312-cp312-macosx_12_0_arm64.whl", hash = "sha256:869269b767d5ee7ea6991ed7e22b3ca1f22de73ab9a49c44bad338b725603301", size = 30163558 },
    { url = "https://files.pythonhosted.org/packages/a4/98/e5c964526c929ef1f795d4c343b2ff98634ad2051bd2bbadfef9e772e413/scipy-1.15.2-cp312-cp312-macosx_14_0_arm64.whl", hash = "sha256:bad78d580270a4d32470563ea86c6590b465cb98f83d760ff5b0990cb5518a93", size = 22437211 },
    { url = "https://files.pythonhosted.org/packages/1d/cd/1dc7371e29195ecbf5222f9afeedb210e0a75057d8afbd942aa6cf8c8eca/scipy-1.15.2-cp312-cp312-macosx_14_0_x86_64.whl", hash = "sha256:b09ae80010f52efddb15551025f9016c910296cf70adbf03ce2a8704f3a5ad20", size = 25232260 },
    { url = "https://files.pythonhosted.org/packages/f0/24/1a181a9e5050090e0b5138c5f496fee33293c342b788d02586bc410c6477/scipy-1.15.2-cp312-cp312-manylinux_2_17_aarch64.manylinux2014_aarch64.whl", hash = "sha256:5a6fd6eac1ce74a9f77a7fc724080d507c5812d61e72bd5e4c489b042455865e", size = 35198095 },
    { url = "https://files.pythonhosted.org/packages/c0/53/eaada1a414c026673eb983f8b4a55fe5eb172725d33d62c1b21f63ff6ca4/scipy-1.15.2-cp312-cp312-manylinux_2_17_x86_64.manylinux2014_x86_64.whl", hash = "sha256:2b871df1fe1a3ba85d90e22742b93584f8d2b8e6124f8372ab15c71b73e428b8", size = 37297371 },
    { url = "https://files.pythonhosted.org/packages/e9/06/0449b744892ed22b7e7b9a1994a866e64895363572677a316a9042af1fe5/scipy-1.15.2-cp312-cp312-musllinux_1_2_aarch64.whl", hash = "sha256:03205d57a28e18dfd39f0377d5002725bf1f19a46f444108c29bdb246b6c8a11", size = 36872390 },
    { url = "https://files.pythonhosted.org/packages/6a/6f/a8ac3cfd9505ec695c1bc35edc034d13afbd2fc1882a7c6b473e280397bb/scipy-1.15.2-cp312-cp312-musllinux_1_2_x86_64.whl", hash = "sha256:601881dfb761311045b03114c5fe718a12634e5608c3b403737ae463c9885d53", size = 39700276 },
    { url = "https://files.pythonhosted.org/packages/f5/6f/e6e5aff77ea2a48dd96808bb51d7450875af154ee7cbe72188afb0b37929/scipy-1.15.2-cp312-cp312-win_amd64.whl", hash = "sha256:e7c68b6a43259ba0aab737237876e5c2c549a031ddb7abc28c7b47f22e202ded", size = 40942317 },
    { url = "https://files.pythonhosted.org/packages/53/40/09319f6e0f276ea2754196185f95cd191cb852288440ce035d5c3a931ea2/scipy-1.15.2-cp313-cp313-macosx_10_13_x86_64.whl", hash = "sha256:01edfac9f0798ad6b46d9c4c9ca0e0ad23dbf0b1eb70e96adb9fa7f525eff0bf", size = 38717587 },
    { url = "https://files.pythonhosted.org/packages/fe/c3/2854f40ecd19585d65afaef601e5e1f8dbf6758b2f95b5ea93d38655a2c6/scipy-1.15.2-cp313-cp313-macosx_12_0_arm64.whl", hash = "sha256:08b57a9336b8e79b305a143c3655cc5bdbe6d5ece3378578888d2afbb51c4e37", size = 30100266 },
    { url = "https://files.pythonhosted.org/packages/dd/b1/f9fe6e3c828cb5930b5fe74cb479de5f3d66d682fa8adb77249acaf545b8/scipy-1.15.2-cp313-cp313-macosx_14_0_arm64.whl", hash = "sha256:54c462098484e7466362a9f1672d20888f724911a74c22ae35b61f9c5919183d", size = 22373768 },
    { url = "https://files.pythonhosted.org/packages/15/9d/a60db8c795700414c3f681908a2b911e031e024d93214f2d23c6dae174ab/scipy-1.15.2-cp313-cp313-macosx_14_0_x86_64.whl", hash = "sha256:cf72ff559a53a6a6d77bd8eefd12a17995ffa44ad86c77a5df96f533d4e6c6bb", size = 25154719 },
    { url = "https://files.pythonhosted.org/packages/37/3b/9bda92a85cd93f19f9ed90ade84aa1e51657e29988317fabdd44544f1dd4/scipy-1.15.2-cp313-cp313-manylinux_2_17_aarch64.manylinux2014_aarch64.whl", hash = "sha256:9de9d1416b3d9e7df9923ab23cd2fe714244af10b763975bea9e4f2e81cebd27", size = 35163195 },
    { url = "https://files.pythonhosted.org/packages/03/5a/fc34bf1aa14dc7c0e701691fa8685f3faec80e57d816615e3625f28feb43/scipy-1.15.2-cp313-cp313-manylinux_2_17_x86_64.manylinux2014_x86_64.whl", hash = "sha256:fb530e4794fc8ea76a4a21ccb67dea33e5e0e60f07fc38a49e821e1eae3b71a0", size = 37255404 },
    { url = "https://files.pythonhosted.org/packages/4a/71/472eac45440cee134c8a180dbe4c01b3ec247e0338b7c759e6cd71f199a7/scipy-1.15.2-cp313-cp313-musllinux_1_2_aarch64.whl", hash = "sha256:5ea7ed46d437fc52350b028b1d44e002646e28f3e8ddc714011aaf87330f2f32", size = 36860011 },
    { url = "https://files.pythonhosted.org/packages/01/b3/21f890f4f42daf20e4d3aaa18182dddb9192771cd47445aaae2e318f6738/scipy-1.15.2-cp313-cp313-musllinux_1_2_x86_64.whl", hash = "sha256:11e7ad32cf184b74380f43d3c0a706f49358b904fa7d5345f16ddf993609184d", size = 39657406 },
    { url = "https://files.pythonhosted.org/packages/0d/76/77cf2ac1f2a9cc00c073d49e1e16244e389dd88e2490c91d84e1e3e4d126/scipy-1.15.2-cp313-cp313-win_amd64.whl", hash = "sha256:a5080a79dfb9b78b768cebf3c9dcbc7b665c5875793569f48bf0e2b1d7f68f6f", size = 40961243 },
    { url = "https://files.pythonhosted.org/packages/4c/4b/a57f8ddcf48e129e6054fa9899a2a86d1fc6b07a0e15c7eebff7ca94533f/scipy-1.15.2-cp313-cp313t-macosx_10_13_x86_64.whl", hash = "sha256:447ce30cee6a9d5d1379087c9e474628dab3db4a67484be1b7dc3196bfb2fac9", size = 38870286 },
    { url = "https://files.pythonhosted.org/packages/0c/43/c304d69a56c91ad5f188c0714f6a97b9c1fed93128c691148621274a3a68/scipy-1.15.2-cp313-cp313t-macosx_12_0_arm64.whl", hash = "sha256:c90ebe8aaa4397eaefa8455a8182b164a6cc1d59ad53f79943f266d99f68687f", size = 30141634 },
    { url = "https://files.pythonhosted.org/packages/44/1a/6c21b45d2548eb73be9b9bff421aaaa7e85e22c1f9b3bc44b23485dfce0a/scipy-1.15.2-cp313-cp313t-macosx_14_0_arm64.whl", hash = "sha256:def751dd08243934c884a3221156d63e15234a3155cf25978b0a668409d45eb6", size = 22415179 },
    { url = "https://files.pythonhosted.org/packages/74/4b/aefac4bba80ef815b64f55da06f62f92be5d03b467f2ce3668071799429a/scipy-1.15.2-cp313-cp313t-macosx_14_0_x86_64.whl", hash = "sha256:302093e7dfb120e55515936cb55618ee0b895f8bcaf18ff81eca086c17bd80af", size = 25126412 },
    { url = "https://files.pythonhosted.org/packages/b1/53/1cbb148e6e8f1660aacd9f0a9dfa2b05e9ff1cb54b4386fe868477972ac2/scipy-1.15.2-cp313-cp313t-manylinux_2_17_aarch64.manylinux2014_aarch64.whl", hash = "sha256:7cd5b77413e1855351cdde594eca99c1f4a588c2d63711388b6a1f1c01f62274", size = 34952867 },
    { url = "https://files.pythonhosted.org/packages/2c/23/e0eb7f31a9c13cf2dca083828b97992dd22f8184c6ce4fec5deec0c81fcf/scipy-1.15.2-cp313-cp313t-manylinux_2_17_x86_64.manylinux2014_x86_64.whl", hash = "sha256:6d0194c37037707b2afa7a2f2a924cf7bac3dc292d51b6a925e5fcb89bc5c776", size = 36890009 },
    { url = "https://files.pythonhosted.org/packages/03/f3/e699e19cabe96bbac5189c04aaa970718f0105cff03d458dc5e2b6bd1e8c/scipy-1.15.2-cp313-cp313t-musllinux_1_2_aarch64.whl", hash = "sha256:bae43364d600fdc3ac327db99659dcb79e6e7ecd279a75fe1266669d9a652828", size = 36545159 },
    { url = "https://files.pythonhosted.org/packages/af/f5/ab3838e56fe5cc22383d6fcf2336e48c8fe33e944b9037fbf6cbdf5a11f8/scipy-1.15.2-cp313-cp313t-musllinux_1_2_x86_64.whl", hash = "sha256:f031846580d9acccd0044efd1a90e6f4df3a6e12b4b6bd694a7bc03a89892b28", size = 39136566 },
    { url = "https://files.pythonhosted.org/packages/0a/c8/b3f566db71461cabd4b2d5b39bcc24a7e1c119535c8361f81426be39bb47/scipy-1.15.2-cp313-cp313t-win_amd64.whl", hash = "sha256:fe8a9eb875d430d81755472c5ba75e84acc980e4a8f6204d402849234d3017db", size = 40477705 },
]

[[package]]
name = "send2trash"
version = "1.8.3"
source = { registry = "https://pypi.org/simple" }
sdist = { url = "https://files.pythonhosted.org/packages/fd/3a/aec9b02217bb79b87bbc1a21bc6abc51e3d5dcf65c30487ac96c0908c722/Send2Trash-1.8.3.tar.gz", hash = "sha256:b18e7a3966d99871aefeb00cfbcfdced55ce4871194810fc71f4aa484b953abf", size = 17394 }
wheels = [
    { url = "https://files.pythonhosted.org/packages/40/b0/4562db6223154aa4e22f939003cb92514c79f3d4dccca3444253fd17f902/Send2Trash-1.8.3-py3-none-any.whl", hash = "sha256:0c31227e0bd08961c7665474a3d1ef7193929fedda4233843689baa056be46c9", size = 18072 },
]

[[package]]
name = "setuptools"
version = "77.0.3"
source = { registry = "https://pypi.org/simple" }
sdist = { url = "https://files.pythonhosted.org/packages/81/ed/7101d53811fd359333583330ff976e5177c5e871ca8b909d1d6c30553aa3/setuptools-77.0.3.tar.gz", hash = "sha256:583b361c8da8de57403743e756609670de6fb2345920e36dc5c2d914c319c945", size = 1367236 }
wheels = [
    { url = "https://files.pythonhosted.org/packages/a9/07/99f2cefae815c66eb23148f15d79ec055429c38fa8986edcc712ab5f3223/setuptools-77.0.3-py3-none-any.whl", hash = "sha256:67122e78221da5cf550ddd04cf8742c8fe12094483749a792d56cd669d6cf58c", size = 1255678 },
]

[[package]]
name = "shapely"
version = "2.0.7"
source = { registry = "https://pypi.org/simple" }
dependencies = [
    { name = "numpy" },
]
sdist = { url = "https://files.pythonhosted.org/packages/21/c0/a911d1fd765d07a2b6769ce155219a281bfbe311584ebe97340d75c5bdb1/shapely-2.0.7.tar.gz", hash = "sha256:28fe2997aab9a9dc026dc6a355d04e85841546b2a5d232ed953e3321ab958ee5", size = 283413 }
wheels = [
    { url = "https://files.pythonhosted.org/packages/4f/3e/ea100eec5811bafd0175eb21828a3be5b0960f65250f4474391868be7c0f/shapely-2.0.7-cp312-cp312-macosx_10_13_x86_64.whl", hash = "sha256:4c2b9859424facbafa54f4a19b625a752ff958ab49e01bc695f254f7db1835fa", size = 1482451 },
    { url = "https://files.pythonhosted.org/packages/ce/53/c6a3487716fd32e1f813d2a9608ba7b72a8a52a6966e31c6443480a1d016/shapely-2.0.7-cp312-cp312-macosx_11_0_arm64.whl", hash = "sha256:5aed1c6764f51011d69a679fdf6b57e691371ae49ebe28c3edb5486537ffbd51", size = 1345765 },
    { url = "https://files.pythonhosted.org/packages/fd/dd/b35d7891d25cc11066a70fb8d8169a6a7fca0735dd9b4d563a84684969a3/shapely-2.0.7-cp312-cp312-manylinux_2_17_aarch64.manylinux2014_aarch64.whl", hash = "sha256:73c9ae8cf443187d784d57202199bf9fd2d4bb7d5521fe8926ba40db1bc33e8e", size = 2421540 },
    { url = "https://files.pythonhosted.org/packages/62/de/8dbd7df60eb23cb983bb698aac982944b3d602ef0ce877a940c269eae34e/shapely-2.0.7-cp312-cp312-manylinux_2_17_x86_64.manylinux2014_x86_64.whl", hash = "sha256:a9469f49ff873ef566864cb3516091881f217b5d231c8164f7883990eec88b73", size = 2525741 },
    { url = "https://files.pythonhosted.org/packages/96/64/faf0413ebc7a84fe7a0790bf39ec0b02b40132b68e57aba985c0b6e4e7b6/shapely-2.0.7-cp312-cp312-win32.whl", hash = "sha256:6bca5095e86be9d4ef3cb52d56bdd66df63ff111d580855cb8546f06c3c907cd", size = 1296552 },
    { url = "https://files.pythonhosted.org/packages/63/05/8a1c279c226d6ad7604d9e237713dd21788eab96db97bf4ce0ea565e5596/shapely-2.0.7-cp312-cp312-win_amd64.whl", hash = "sha256:f86e2c0259fe598c4532acfcf638c1f520fa77c1275912bbc958faecbf00b108", size = 1443464 },
    { url = "https://files.pythonhosted.org/packages/c6/21/abea43effbfe11f792e44409ee9ad7635aa93ef1c8ada0ef59b3c1c3abad/shapely-2.0.7-cp313-cp313-macosx_10_13_x86_64.whl", hash = "sha256:a0c09e3e02f948631c7763b4fd3dd175bc45303a0ae04b000856dedebefe13cb", size = 1481618 },
    { url = "https://files.pythonhosted.org/packages/d9/71/af688798da36fe355a6e6ffe1d4628449cb5fa131d57fc169bcb614aeee7/shapely-2.0.7-cp313-cp313-macosx_11_0_arm64.whl", hash = "sha256:06ff6020949b44baa8fc2e5e57e0f3d09486cd5c33b47d669f847c54136e7027", size = 1345159 },
    { url = "https://files.pythonhosted.org/packages/67/47/f934fe2b70d31bb9774ad4376e34f81666deed6b811306ff574faa3d115e/shapely-2.0.7-cp313-cp313-manylinux_2_17_aarch64.manylinux2014_aarch64.whl", hash = "sha256:5d6dbf096f961ca6bec5640e22e65ccdec11e676344e8157fe7d636e7904fd36", size = 2410267 },
    { url = "https://files.pythonhosted.org/packages/f5/8a/2545cc2a30afc63fc6176c1da3b76af28ef9c7358ed4f68f7c6a9d86cf5b/shapely-2.0.7-cp313-cp313-manylinux_2_17_x86_64.manylinux2014_x86_64.whl", hash = "sha256:adeddfb1e22c20548e840403e5e0b3d9dc3daf66f05fa59f1fcf5b5f664f0e98", size = 2514128 },
    { url = "https://files.pythonhosted.org/packages/87/54/2344ce7da39676adec94e84fbaba92a8f1664e4ae2d33bd404dafcbe607f/shapely-2.0.7-cp313-cp313-win32.whl", hash = "sha256:a7f04691ce1c7ed974c2f8b34a1fe4c3c5dfe33128eae886aa32d730f1ec1913", size = 1295783 },
    { url = "https://files.pythonhosted.org/packages/d7/1e/6461e5cfc8e73ae165b8cff6eb26a4d65274fad0e1435137c5ba34fe4e88/shapely-2.0.7-cp313-cp313-win_amd64.whl", hash = "sha256:aaaf5f7e6cc234c1793f2a2760da464b604584fb58c6b6d7d94144fd2692d67e", size = 1442300 },
]

[[package]]
name = "six"
version = "1.17.0"
source = { registry = "https://pypi.org/simple" }
sdist = { url = "https://files.pythonhosted.org/packages/94/e7/b2c673351809dca68a0e064b6af791aa332cf192da575fd474ed7d6f16a2/six-1.17.0.tar.gz", hash = "sha256:ff70335d468e7eb6ec65b95b99d3a2836546063f63acc5171de367e834932a81", size = 34031 }
wheels = [
    { url = "https://files.pythonhosted.org/packages/b7/ce/149a00dd41f10bc29e5921b496af8b574d8413afcd5e30dfa0ed46c2cc5e/six-1.17.0-py2.py3-none-any.whl", hash = "sha256:4721f391ed90541fddacab5acf947aa0d3dc7d27b2e1e8eda2be8970586c3274", size = 11050 },
]

[[package]]
name = "sniffio"
version = "1.3.1"
source = { registry = "https://pypi.org/simple" }
sdist = { url = "https://files.pythonhosted.org/packages/a2/87/a6771e1546d97e7e041b6ae58d80074f81b7d5121207425c964ddf5cfdbd/sniffio-1.3.1.tar.gz", hash = "sha256:f4324edc670a0f49750a81b895f35c3adb843cca46f0530f79fc1babb23789dc", size = 20372 }
wheels = [
    { url = "https://files.pythonhosted.org/packages/e9/44/75a9c9421471a6c4805dbf2356f7c181a29c1879239abab1ea2cc8f38b40/sniffio-1.3.1-py3-none-any.whl", hash = "sha256:2f6da418d1f1e0fddd844478f41680e794e6051915791a034ff65e5f100525a2", size = 10235 },
]

[[package]]
name = "soupsieve"
version = "2.6"
source = { registry = "https://pypi.org/simple" }
sdist = { url = "https://files.pythonhosted.org/packages/d7/ce/fbaeed4f9fb8b2daa961f90591662df6a86c1abf25c548329a86920aedfb/soupsieve-2.6.tar.gz", hash = "sha256:e2e68417777af359ec65daac1057404a3c8a5455bb8abc36f1a9866ab1a51abb", size = 101569 }
wheels = [
    { url = "https://files.pythonhosted.org/packages/d1/c2/fe97d779f3ef3b15f05c94a2f1e3d21732574ed441687474db9d342a7315/soupsieve-2.6-py3-none-any.whl", hash = "sha256:e72c4ff06e4fb6e4b5a9f0f55fe6e81514581fca1515028625d0f299c602ccc9", size = 36186 },
]

[[package]]
name = "stack-data"
version = "0.6.3"
source = { registry = "https://pypi.org/simple" }
dependencies = [
    { name = "asttokens" },
    { name = "executing" },
    { name = "pure-eval" },
]
sdist = { url = "https://files.pythonhosted.org/packages/28/e3/55dcc2cfbc3ca9c29519eb6884dd1415ecb53b0e934862d3559ddcb7e20b/stack_data-0.6.3.tar.gz", hash = "sha256:836a778de4fec4dcd1dcd89ed8abff8a221f58308462e1c4aa2a3cf30148f0b9", size = 44707 }
wheels = [
    { url = "https://files.pythonhosted.org/packages/f1/7b/ce1eafaf1a76852e2ec9b22edecf1daa58175c090266e9f6c64afcd81d91/stack_data-0.6.3-py3-none-any.whl", hash = "sha256:d5558e0c25a4cb0853cddad3d77da9891a08cb85dd9f9f91b9f8cd66e511e695", size = 24521 },
]

[[package]]
name = "sympy"
version = "1.13.3"
source = { registry = "https://pypi.org/simple" }
dependencies = [
    { name = "mpmath" },
]
sdist = { url = "https://files.pythonhosted.org/packages/11/8a/5a7fd6284fa8caac23a26c9ddf9c30485a48169344b4bd3b0f02fef1890f/sympy-1.13.3.tar.gz", hash = "sha256:b27fd2c6530e0ab39e275fc9b683895367e51d5da91baa8d3d64db2565fec4d9", size = 7533196 }
wheels = [
    { url = "https://files.pythonhosted.org/packages/99/ff/c87e0622b1dadea79d2fb0b25ade9ed98954c9033722eb707053d310d4f3/sympy-1.13.3-py3-none-any.whl", hash = "sha256:54612cf55a62755ee71824ce692986f23c88ffa77207b30c1368eda4a7060f73", size = 6189483 },
]

[[package]]
name = "terminado"
version = "0.18.1"
source = { registry = "https://pypi.org/simple" }
dependencies = [
    { name = "ptyprocess", marker = "os_name != 'nt' or (extra == 'extra-20-lidar-classification-cpu' and extra == 'extra-20-lidar-classification-cu118')" },
    { name = "pywinpty", marker = "(os_name == 'nt' and platform_machine != 'aarch64' and sys_platform == 'linux') or (os_name == 'nt' and sys_platform != 'darwin' and sys_platform != 'linux') or (os_name == 'nt' and sys_platform == 'darwin' and extra != 'extra-20-lidar-classification-cpu') or (os_name == 'nt' and sys_platform == 'linux' and extra != 'extra-20-lidar-classification-cpu') or (os_name != 'nt' and extra == 'extra-20-lidar-classification-cpu' and extra == 'extra-20-lidar-classification-cu118') or (platform_machine == 'aarch64' and sys_platform == 'linux' and extra == 'extra-20-lidar-classification-cpu' and extra == 'extra-20-lidar-classification-cu118') or (sys_platform == 'darwin' and extra == 'extra-20-lidar-classification-cpu' and extra == 'extra-20-lidar-classification-cu118')" },
    { name = "tornado" },
]
sdist = { url = "https://files.pythonhosted.org/packages/8a/11/965c6fd8e5cc254f1fe142d547387da17a8ebfd75a3455f637c663fb38a0/terminado-0.18.1.tar.gz", hash = "sha256:de09f2c4b85de4765f7714688fff57d3e75bad1f909b589fde880460c753fd2e", size = 32701 }
wheels = [
    { url = "https://files.pythonhosted.org/packages/6a/9e/2064975477fdc887e47ad42157e214526dcad8f317a948dee17e1659a62f/terminado-0.18.1-py3-none-any.whl", hash = "sha256:a4468e1b37bb318f8a86514f65814e1afc977cf29b3992a4500d9dd305dcceb0", size = 14154 },
]

[[package]]
name = "threadpoolctl"
version = "3.6.0"
source = { registry = "https://pypi.org/simple" }
sdist = { url = "https://files.pythonhosted.org/packages/b7/4d/08c89e34946fce2aec4fbb45c9016efd5f4d7f24af8e5d93296e935631d8/threadpoolctl-3.6.0.tar.gz", hash = "sha256:8ab8b4aa3491d812b623328249fab5302a68d2d71745c8a4c719a2fcaba9f44e", size = 21274 }
wheels = [
    { url = "https://files.pythonhosted.org/packages/32/d5/f9a850d79b0851d1d4ef6456097579a9005b31fea68726a4ae5f2d82ddd9/threadpoolctl-3.6.0-py3-none-any.whl", hash = "sha256:43a0b8fd5a2928500110039e43a5eed8480b918967083ea48dc3ab9f13c4a7fb", size = 18638 },
]

[[package]]
name = "tinycss2"
version = "1.4.0"
source = { registry = "https://pypi.org/simple" }
dependencies = [
    { name = "webencodings" },
]
sdist = { url = "https://files.pythonhosted.org/packages/7a/fd/7a5ee21fd08ff70d3d33a5781c255cbe779659bd03278feb98b19ee550f4/tinycss2-1.4.0.tar.gz", hash = "sha256:10c0972f6fc0fbee87c3edb76549357415e94548c1ae10ebccdea16fb404a9b7", size = 87085 }
wheels = [
    { url = "https://files.pythonhosted.org/packages/e6/34/ebdc18bae6aa14fbee1a08b63c015c72b64868ff7dae68808ab500c492e2/tinycss2-1.4.0-py3-none-any.whl", hash = "sha256:3a49cf47b7675da0b15d0c6e1df8df4ebd96e9394bb905a5775adb0d884c5289", size = 26610 },
]

[[package]]
name = "torch"
version = "2.7.0"
source = { registry = "https://download.pytorch.org/whl/cpu" }
resolution-markers = [
    "sys_platform == 'darwin'",
]
dependencies = [
    { name = "filelock", marker = "sys_platform == 'darwin'" },
    { name = "fsspec", marker = "sys_platform == 'darwin'" },
    { name = "jinja2", marker = "sys_platform == 'darwin'" },
    { name = "networkx", marker = "sys_platform == 'darwin'" },
    { name = "setuptools", marker = "sys_platform == 'darwin'" },
    { name = "sympy", marker = "sys_platform == 'darwin'" },
    { name = "typing-extensions", marker = "sys_platform == 'darwin'" },
]
wheels = [
    { url = "https://download.pytorch.org/whl/cpu/torch-2.7.0-cp312-none-macosx_11_0_arm64.whl", hash = "sha256:30b7688a87239a7de83f269333651d8e582afffce6f591fff08c046f7787296e" },
    { url = "https://download.pytorch.org/whl/cpu/torch-2.7.0-cp313-cp313t-macosx_14_0_arm64.whl", hash = "sha256:edad98dddd82220465b106506bb91ee5ce32bd075cddbcf2b443dfaa2cbd83bf" },
    { url = "https://download.pytorch.org/whl/cpu/torch-2.7.0-cp313-none-macosx_11_0_arm64.whl", hash = "sha256:27f5007bdf45f7bb7af7f11d1828d5c2487e030690afb3d89a651fd7036a390e" },
]

[[package]]
name = "torch"
version = "2.7.0+cpu"
source = { registry = "https://download.pytorch.org/whl/cpu" }
resolution-markers = [
    "(platform_machine != 'aarch64' and sys_platform == 'linux') or (sys_platform != 'darwin' and sys_platform != 'linux')",
    "platform_machine == 'aarch64' and sys_platform == 'linux'",
]
dependencies = [
    { name = "filelock", marker = "sys_platform != 'darwin'" },
    { name = "fsspec", marker = "sys_platform != 'darwin'" },
    { name = "jinja2", marker = "sys_platform != 'darwin'" },
    { name = "networkx", marker = "sys_platform != 'darwin'" },
    { name = "setuptools", marker = "sys_platform != 'darwin'" },
    { name = "sympy", marker = "sys_platform != 'darwin'" },
    { name = "typing-extensions", marker = "sys_platform != 'darwin'" },
]
wheels = [
    { url = "https://download.pytorch.org/whl/cpu/torch-2.7.0%2Bcpu-cp312-cp312-manylinux_2_28_aarch64.whl" },
    { url = "https://download.pytorch.org/whl/cpu/torch-2.7.0%2Bcpu-cp312-cp312-manylinux_2_28_x86_64.whl", hash = "sha256:64123c05615e27368c7a7816f6e39c6d219998693beabde0b0b9cedf91b5ed8b" },
    { url = "https://download.pytorch.org/whl/cpu/torch-2.7.0%2Bcpu-cp312-cp312-win_amd64.whl", hash = "sha256:69e25c973bdd7ea24b0fa9f9792114950afaeb8f819e5723819b923f50989175" },
    { url = "https://download.pytorch.org/whl/cpu/torch-2.7.0%2Bcpu-cp312-cp312-win_arm64.whl", hash = "sha256:1d7a6f33868276770a657beec7f77c7726b4da9d0739eff1b3ae64cc9a09d8e3" },
    { url = "https://download.pytorch.org/whl/cpu/torch-2.7.0%2Bcpu-cp313-cp313-manylinux_2_28_aarch64.whl" },
    { url = "https://download.pytorch.org/whl/cpu/torch-2.7.0%2Bcpu-cp313-cp313-manylinux_2_28_x86_64.whl", hash = "sha256:3b09aa2c8d30fa567a8d13270fbf9af7ee472fdfafbc7dfdc87c607bf46001f7" },
    { url = "https://download.pytorch.org/whl/cpu/torch-2.7.0%2Bcpu-cp313-cp313-win_amd64.whl", hash = "sha256:99ca8f4cb53484c45bb668657069c17139c07367ea20ddef2c0ce8412f42da2f" },
    { url = "https://download.pytorch.org/whl/cpu/torch-2.7.0%2Bcpu-cp313-cp313t-manylinux_2_28_aarch64.whl" },
    { url = "https://download.pytorch.org/whl/cpu/torch-2.7.0%2Bcpu-cp313-cp313t-manylinux_2_28_x86_64.whl", hash = "sha256:7b31fa6b1d026542b4ed8ce7ec7ee5489413cd9bd6479c14c5ad559c15d92e3b" },
    { url = "https://download.pytorch.org/whl/cpu/torch-2.7.0%2Bcpu-cp313-cp313t-win_amd64.whl", hash = "sha256:b42cfe122faed26c6ffee1c97d64e6a1f72a081b64d457a2c97244c1497f4adc" },
]

[[package]]
name = "torch"
version = "2.7.0+cu118"
source = { registry = "https://download.pytorch.org/whl/cu118" }
dependencies = [
    { name = "filelock" },
    { name = "fsspec" },
    { name = "jinja2" },
    { name = "networkx" },
    { name = "nvidia-cublas-cu11", marker = "platform_machine == 'x86_64' and sys_platform == 'linux'" },
    { name = "nvidia-cuda-cupti-cu11", marker = "platform_machine == 'x86_64' and sys_platform == 'linux'" },
    { name = "nvidia-cuda-nvrtc-cu11", marker = "platform_machine == 'x86_64' and sys_platform == 'linux'" },
    { name = "nvidia-cuda-runtime-cu11", marker = "platform_machine == 'x86_64' and sys_platform == 'linux'" },
    { name = "nvidia-cudnn-cu11", marker = "platform_machine == 'x86_64' and sys_platform == 'linux'" },
    { name = "nvidia-cufft-cu11", marker = "platform_machine == 'x86_64' and sys_platform == 'linux'" },
    { name = "nvidia-curand-cu11", marker = "platform_machine == 'x86_64' and sys_platform == 'linux'" },
    { name = "nvidia-cusolver-cu11", marker = "platform_machine == 'x86_64' and sys_platform == 'linux'" },
    { name = "nvidia-cusparse-cu11", marker = "platform_machine == 'x86_64' and sys_platform == 'linux'" },
    { name = "nvidia-nccl-cu11", marker = "platform_machine == 'x86_64' and sys_platform == 'linux'" },
    { name = "nvidia-nvtx-cu11", marker = "platform_machine == 'x86_64' and sys_platform == 'linux'" },
    { name = "setuptools" },
    { name = "sympy" },
    { name = "triton", marker = "platform_machine == 'x86_64' and sys_platform == 'linux'" },
    { name = "typing-extensions" },
]
wheels = [
    { url = "https://download.pytorch.org/whl/cu118/torch-2.7.0%2Bcu118-cp312-cp312-manylinux_2_28_x86_64.whl", hash = "sha256:f536e66abf9a989e66a19ef460f54f6014db54cbdbb04c6daf7ddf0b8f3151c4" },
    { url = "https://download.pytorch.org/whl/cu118/torch-2.7.0%2Bcu118-cp312-cp312-win_amd64.whl", hash = "sha256:bf9bdc73cf5f086ca5ec905dcef1e2d87eaa47509437f7216d26b39b89c1cb10" },
    { url = "https://download.pytorch.org/whl/cu118/torch-2.7.0%2Bcu118-cp313-cp313-manylinux_2_28_x86_64.whl", hash = "sha256:816bedc673934ecc04395a0e3251ce19b4d44c7682177e2dd04ec895f2f02c51" },
    { url = "https://download.pytorch.org/whl/cu118/torch-2.7.0%2Bcu118-cp313-cp313-win_amd64.whl", hash = "sha256:98fc27aa71df9f12fad8de2a28536d5b07d02f781f20ced1d3db906eca7ea6c8" },
    { url = "https://download.pytorch.org/whl/cu118/torch-2.7.0%2Bcu118-cp313-cp313t-manylinux_2_28_x86_64.whl", hash = "sha256:bd5eb72e5a1c6008f7f3884ffdf270ba682f60b94dd63efd1f81d621d1f08c0c" },
    { url = "https://download.pytorch.org/whl/cu118/torch-2.7.0%2Bcu118-cp313-cp313t-win_amd64.whl", hash = "sha256:f1f0db7130a8762aec7f107e8094115c19e47b89807d29f389ebdda69e4d6d42" },
]

[[package]]
name = "torchvision"
version = "0.22.0"
source = { registry = "https://download.pytorch.org/whl/cpu" }
resolution-markers = [
    "platform_machine == 'aarch64' and sys_platform == 'linux'",
    "sys_platform == 'darwin'",
]
dependencies = [
    { name = "numpy", marker = "(platform_machine == 'aarch64' and sys_platform == 'linux') or sys_platform == 'darwin'" },
    { name = "pillow", marker = "(platform_machine == 'aarch64' and sys_platform == 'linux') or sys_platform == 'darwin'" },
    { name = "torch", version = "2.7.0", source = { registry = "https://download.pytorch.org/whl/cpu" }, marker = "(sys_platform == 'darwin' and extra == 'extra-20-lidar-classification-cpu') or (extra == 'extra-20-lidar-classification-cpu' and extra == 'extra-20-lidar-classification-cu118')" },
    { name = "torch", version = "2.7.0+cpu", source = { registry = "https://download.pytorch.org/whl/cpu" }, marker = "(platform_machine == 'aarch64' and sys_platform == 'linux' and extra == 'extra-20-lidar-classification-cpu') or (platform_machine != 'aarch64' and extra == 'extra-20-lidar-classification-cpu' and extra == 'extra-20-lidar-classification-cu118') or (sys_platform != 'linux' and extra == 'extra-20-lidar-classification-cpu' and extra == 'extra-20-lidar-classification-cu118')" },
]
wheels = [
    { url = "https://download.pytorch.org/whl/cpu/torchvision-0.22.0-cp312-cp312-macosx_11_0_arm64.whl", hash = "sha256:31c3165418fe21c3d81fe3459e51077c2f948801b8933ed18169f54652796a0f" },
    { url = "https://download.pytorch.org/whl/cpu/torchvision-0.22.0-cp312-cp312-manylinux_2_28_aarch64.whl", hash = "sha256:8f116bc82e0c076e70ba7776e611ed392b9666aa443662e687808b08993d26af" },
    { url = "https://download.pytorch.org/whl/cpu/torchvision-0.22.0-cp313-cp313-macosx_11_0_arm64.whl", hash = "sha256:ece17995857dd328485c9c027c0b20ffc52db232e30c84ff6c95ab77201112c5" },
    { url = "https://download.pytorch.org/whl/cpu/torchvision-0.22.0-cp313-cp313-manylinux_2_28_aarch64.whl", hash = "sha256:471c6dd75bb984c6ebe4f60322894a290bf3d4b195e769d80754f3689cd7f238" },
    { url = "https://download.pytorch.org/whl/cpu/torchvision-0.22.0-cp313-cp313t-macosx_11_0_arm64.whl", hash = "sha256:cdc96daa4658b47ce9384154c86ed1e70cba9d972a19f5de6e33f8f94a626790" },
    { url = "https://download.pytorch.org/whl/cpu/torchvision-0.22.0-cp313-cp313t-manylinux_2_28_aarch64.whl", hash = "sha256:753d3c84eeadd5979a33b3b73a25ecd0aa4af44d6b45ed2c70d44f5e0ac68312" },
]

[[package]]
name = "torchvision"
version = "0.22.0+cpu"
source = { registry = "https://download.pytorch.org/whl/cpu" }
resolution-markers = [
    "(platform_machine != 'aarch64' and sys_platform == 'linux') or (sys_platform != 'darwin' and sys_platform != 'linux')",
]
dependencies = [
    { name = "numpy", marker = "(platform_machine != 'aarch64' and sys_platform == 'linux') or (sys_platform != 'darwin' and sys_platform != 'linux')" },
    { name = "pillow", marker = "(platform_machine != 'aarch64' and sys_platform == 'linux') or (sys_platform != 'darwin' and sys_platform != 'linux')" },
    { name = "torch", version = "2.7.0+cpu", source = { registry = "https://download.pytorch.org/whl/cpu" }, marker = "(platform_machine != 'aarch64' and sys_platform == 'linux') or (sys_platform != 'darwin' and sys_platform != 'linux')" },
]
wheels = [
    { url = "https://download.pytorch.org/whl/cpu/torchvision-0.22.0%2Bcpu-cp312-cp312-manylinux_2_28_x86_64.whl", hash = "sha256:effb34eabe87ae0d811fe2d6e3433ed1eee2d1850ff0670964d1475a06512c73" },
    { url = "https://download.pytorch.org/whl/cpu/torchvision-0.22.0%2Bcpu-cp312-cp312-win_amd64.whl", hash = "sha256:e74be2e4efe2253cd145a80a7c21defe2e48125a114445f06bf02640f6579109" },
    { url = "https://download.pytorch.org/whl/cpu/torchvision-0.22.0%2Bcpu-cp313-cp313-manylinux_2_28_x86_64.whl", hash = "sha256:5878553b984d5903f4428a0de4d9e07a8d8d6c46a1a1072da6b2064c6e673a74" },
    { url = "https://download.pytorch.org/whl/cpu/torchvision-0.22.0%2Bcpu-cp313-cp313-win_amd64.whl", hash = "sha256:0172e52a8df7779632e5f7e7842e4de1e787e2a8f790b0bf4547ef1d025f16fd" },
    { url = "https://download.pytorch.org/whl/cpu/torchvision-0.22.0%2Bcpu-cp313-cp313t-manylinux_2_28_x86_64.whl", hash = "sha256:e65592541fd4ceb3609acf6da16b56c3cd9d93ef3a56cf8240236416c08f31dd" },
    { url = "https://download.pytorch.org/whl/cpu/torchvision-0.22.0%2Bcpu-cp313-cp313t-win_amd64.whl", hash = "sha256:73b8bc94023e24d8fce8ece2175d4e588e704b83cc43dd2a185a0a1dc92b8d9a" },
]

[[package]]
name = "torchvision"
version = "0.22.0+cu118"
source = { registry = "https://download.pytorch.org/whl/cu118" }
dependencies = [
    { name = "numpy" },
    { name = "pillow" },
    { name = "torch", version = "2.7.0+cu118", source = { registry = "https://download.pytorch.org/whl/cu118" } },
]
wheels = [
    { url = "https://download.pytorch.org/whl/cu118/torchvision-0.22.0%2Bcu118-cp312-cp312-manylinux_2_28_x86_64.whl", hash = "sha256:9038796d32f87a8faff258e637164cabe974456bf52288a3b44f3048bfee7425" },
    { url = "https://download.pytorch.org/whl/cu118/torchvision-0.22.0%2Bcu118-cp312-cp312-win_amd64.whl", hash = "sha256:605c6448321da67ba80d44a61201bbaf0e1d889d194118b818f27941db49c9d4" },
    { url = "https://download.pytorch.org/whl/cu118/torchvision-0.22.0%2Bcu118-cp313-cp313-manylinux_2_28_x86_64.whl", hash = "sha256:906cf2eff53a002d6d095b3caf32b520ac359419363f94977fc6ead48c1e5d22" },
    { url = "https://download.pytorch.org/whl/cu118/torchvision-0.22.0%2Bcu118-cp313-cp313-win_amd64.whl", hash = "sha256:411468c2a52861d880acc976f719638fd7773d7a9560cd08d3089fffeeb34231" },
    { url = "https://download.pytorch.org/whl/cu118/torchvision-0.22.0%2Bcu118-cp313-cp313t-manylinux_2_28_x86_64.whl", hash = "sha256:b9f12eaa1ff0016c20d0c5099fb69bdeaabb752745dd842946f0abb552ad9008" },
    { url = "https://download.pytorch.org/whl/cu118/torchvision-0.22.0%2Bcu118-cp313-cp313t-win_amd64.whl", hash = "sha256:7a75f8c3355fc9de9e837cac44130053211dd0a4acf3d0f4c081d2dc38d1de52" },
]

[[package]]
name = "tornado"
version = "6.4.2"
source = { registry = "https://pypi.org/simple" }
sdist = { url = "https://files.pythonhosted.org/packages/59/45/a0daf161f7d6f36c3ea5fc0c2de619746cc3dd4c76402e9db545bd920f63/tornado-6.4.2.tar.gz", hash = "sha256:92bad5b4746e9879fd7bf1eb21dce4e3fc5128d71601f80005afa39237ad620b", size = 501135 }
wheels = [
    { url = "https://files.pythonhosted.org/packages/26/7e/71f604d8cea1b58f82ba3590290b66da1e72d840aeb37e0d5f7291bd30db/tornado-6.4.2-cp38-abi3-macosx_10_9_universal2.whl", hash = "sha256:e828cce1123e9e44ae2a50a9de3055497ab1d0aeb440c5ac23064d9e44880da1", size = 436299 },
    { url = "https://files.pythonhosted.org/packages/96/44/87543a3b99016d0bf54fdaab30d24bf0af2e848f1d13d34a3a5380aabe16/tornado-6.4.2-cp38-abi3-macosx_10_9_x86_64.whl", hash = "sha256:072ce12ada169c5b00b7d92a99ba089447ccc993ea2143c9ede887e0937aa803", size = 434253 },
    { url = "https://files.pythonhosted.org/packages/cb/fb/fdf679b4ce51bcb7210801ef4f11fdac96e9885daa402861751353beea6e/tornado-6.4.2-cp38-abi3-manylinux_2_17_aarch64.manylinux2014_aarch64.whl", hash = "sha256:1a017d239bd1bb0919f72af256a970624241f070496635784d9bf0db640d3fec", size = 437602 },
    { url = "https://files.pythonhosted.org/packages/4f/3b/e31aeffffc22b475a64dbeb273026a21b5b566f74dee48742817626c47dc/tornado-6.4.2-cp38-abi3-manylinux_2_5_i686.manylinux1_i686.manylinux_2_17_i686.manylinux2014_i686.whl", hash = "sha256:c36e62ce8f63409301537222faffcef7dfc5284f27eec227389f2ad11b09d946", size = 436972 },
    { url = "https://files.pythonhosted.org/packages/22/55/b78a464de78051a30599ceb6983b01d8f732e6f69bf37b4ed07f642ac0fc/tornado-6.4.2-cp38-abi3-manylinux_2_5_x86_64.manylinux1_x86_64.manylinux_2_17_x86_64.manylinux2014_x86_64.whl", hash = "sha256:bca9eb02196e789c9cb5c3c7c0f04fb447dc2adffd95265b2c7223a8a615ccbf", size = 437173 },
    { url = "https://files.pythonhosted.org/packages/79/5e/be4fb0d1684eb822c9a62fb18a3e44a06188f78aa466b2ad991d2ee31104/tornado-6.4.2-cp38-abi3-musllinux_1_2_aarch64.whl", hash = "sha256:304463bd0772442ff4d0f5149c6f1c2135a1fae045adf070821c6cdc76980634", size = 437892 },
    { url = "https://files.pythonhosted.org/packages/f5/33/4f91fdd94ea36e1d796147003b490fe60a0215ac5737b6f9c65e160d4fe0/tornado-6.4.2-cp38-abi3-musllinux_1_2_i686.whl", hash = "sha256:c82c46813ba483a385ab2a99caeaedf92585a1f90defb5693351fa7e4ea0bf73", size = 437334 },
    { url = "https://files.pythonhosted.org/packages/2b/ae/c1b22d4524b0e10da2f29a176fb2890386f7bd1f63aacf186444873a88a0/tornado-6.4.2-cp38-abi3-musllinux_1_2_x86_64.whl", hash = "sha256:932d195ca9015956fa502c6b56af9eb06106140d844a335590c1ec7f5277d10c", size = 437261 },
    { url = "https://files.pythonhosted.org/packages/b5/25/36dbd49ab6d179bcfc4c6c093a51795a4f3bed380543a8242ac3517a1751/tornado-6.4.2-cp38-abi3-win32.whl", hash = "sha256:2876cef82e6c5978fde1e0d5b1f919d756968d5b4282418f3146b79b58556482", size = 438463 },
    { url = "https://files.pythonhosted.org/packages/61/cc/58b1adeb1bb46228442081e746fcdbc4540905c87e8add7c277540934edb/tornado-6.4.2-cp38-abi3-win_amd64.whl", hash = "sha256:908b71bf3ff37d81073356a5fadcc660eb10c1476ee6e2725588626ce7e5ca38", size = 438907 },
]

[[package]]
name = "tqdm"
version = "4.67.1"
source = { registry = "https://pypi.org/simple" }
dependencies = [
<<<<<<< HEAD
    { name = "colorama", marker = "sys_platform == 'win32'" },
=======
    { name = "colorama", marker = "sys_platform == 'win32' or (extra == 'extra-20-lidar-classification-cpu' and extra == 'extra-20-lidar-classification-cu118')" },
>>>>>>> 542f907c
]
sdist = { url = "https://files.pythonhosted.org/packages/a8/4b/29b4ef32e036bb34e4ab51796dd745cdba7ed47ad142a9f4a1eb8e0c744d/tqdm-4.67.1.tar.gz", hash = "sha256:f8aef9c52c08c13a65f30ea34f4e5aac3fd1a34959879d7e59e63027286627f2", size = 169737 }
wheels = [
    { url = "https://files.pythonhosted.org/packages/d0/30/dc54f88dd4a2b5dc8a0279bdd7270e735851848b762aeb1c1184ed1f6b14/tqdm-4.67.1-py3-none-any.whl", hash = "sha256:26445eca388f82e72884e0d580d5464cd801a3ea01e63e5601bdff9ba6a48de2", size = 78540 },
]

[[package]]
name = "traitlets"
version = "5.14.3"
source = { registry = "https://pypi.org/simple" }
sdist = { url = "https://files.pythonhosted.org/packages/eb/79/72064e6a701c2183016abbbfedaba506d81e30e232a68c9f0d6f6fcd1574/traitlets-5.14.3.tar.gz", hash = "sha256:9ed0579d3502c94b4b3732ac120375cda96f923114522847de4b3bb98b96b6b7", size = 161621 }
wheels = [
    { url = "https://files.pythonhosted.org/packages/00/c0/8f5d070730d7836adc9c9b6408dec68c6ced86b304a9b26a14df072a6e8c/traitlets-5.14.3-py3-none-any.whl", hash = "sha256:b74e89e397b1ed28cc831db7aea759ba6640cb3de13090ca145426688ff1ac4f", size = 85359 },
]

[[package]]
name = "triton"
version = "3.3.0"
source = { registry = "https://pypi.org/simple" }
dependencies = [
    { name = "setuptools" },
]
wheels = [
    { url = "https://files.pythonhosted.org/packages/11/53/ce18470914ab6cfbec9384ee565d23c4d1c55f0548160b1c7b33000b11fd/triton-3.3.0-cp312-cp312-manylinux_2_27_x86_64.manylinux_2_28_x86_64.whl", hash = "sha256:b68c778f6c4218403a6bd01be7484f6dc9e20fe2083d22dd8aef33e3b87a10a3", size = 156504509 },
    { url = "https://files.pythonhosted.org/packages/7d/74/4bf2702b65e93accaa20397b74da46fb7a0356452c1bb94dbabaf0582930/triton-3.3.0-cp313-cp313-manylinux_2_27_x86_64.manylinux_2_28_x86_64.whl", hash = "sha256:47bc87ad66fa4ef17968299acacecaab71ce40a238890acc6ad197c3abe2b8f1", size = 156516468 },
    { url = "https://files.pythonhosted.org/packages/0a/93/f28a696fa750b9b608baa236f8225dd3290e5aff27433b06143adc025961/triton-3.3.0-cp313-cp313t-manylinux_2_27_x86_64.manylinux_2_28_x86_64.whl", hash = "sha256:ce4700fc14032af1e049005ae94ba908e71cd6c2df682239aed08e49bc71b742", size = 156580729 },
]

[[package]]
name = "types-python-dateutil"
version = "2.9.0.20241206"
source = { registry = "https://pypi.org/simple" }
sdist = { url = "https://files.pythonhosted.org/packages/a9/60/47d92293d9bc521cd2301e423a358abfac0ad409b3a1606d8fbae1321961/types_python_dateutil-2.9.0.20241206.tar.gz", hash = "sha256:18f493414c26ffba692a72369fea7a154c502646301ebfe3d56a04b3767284cb", size = 13802 }
wheels = [
    { url = "https://files.pythonhosted.org/packages/0f/b3/ca41df24db5eb99b00d97f89d7674a90cb6b3134c52fb8121b6d8d30f15c/types_python_dateutil-2.9.0.20241206-py3-none-any.whl", hash = "sha256:e248a4bc70a486d3e3ec84d0dc30eec3a5f979d6e7ee4123ae043eedbb987f53", size = 14384 },
]

[[package]]
name = "typing-extensions"
version = "4.12.2"
source = { registry = "https://pypi.org/simple" }
sdist = { url = "https://files.pythonhosted.org/packages/df/db/f35a00659bc03fec321ba8bce9420de607a1d37f8342eee1863174c69557/typing_extensions-4.12.2.tar.gz", hash = "sha256:1a7ead55c7e559dd4dee8856e3a88b41225abfe1ce8df57b7c13915fe121ffb8", size = 85321 }
wheels = [
    { url = "https://files.pythonhosted.org/packages/26/9f/ad63fc0248c5379346306f8668cda6e2e2e9c95e01216d2b8ffd9ff037d0/typing_extensions-4.12.2-py3-none-any.whl", hash = "sha256:04e5ca0351e0f3f85c6853954072df659d0d13fac324d0072316b67d7794700d", size = 37438 },
]

[[package]]
name = "tzdata"
version = "2025.1"
source = { registry = "https://pypi.org/simple" }
sdist = { url = "https://files.pythonhosted.org/packages/43/0f/fa4723f22942480be4ca9527bbde8d43f6c3f2fe8412f00e7f5f6746bc8b/tzdata-2025.1.tar.gz", hash = "sha256:24894909e88cdb28bd1636c6887801df64cb485bd593f2fd83ef29075a81d694", size = 194950 }
wheels = [
    { url = "https://files.pythonhosted.org/packages/0f/dd/84f10e23edd882c6f968c21c2434fe67bd4a528967067515feca9e611e5e/tzdata-2025.1-py2.py3-none-any.whl", hash = "sha256:7e127113816800496f027041c570f50bcd464a020098a3b6b199517772303639", size = 346762 },
]

[[package]]
name = "uri-template"
version = "1.3.0"
source = { registry = "https://pypi.org/simple" }
sdist = { url = "https://files.pythonhosted.org/packages/31/c7/0336f2bd0bcbada6ccef7aaa25e443c118a704f828a0620c6fa0207c1b64/uri-template-1.3.0.tar.gz", hash = "sha256:0e00f8eb65e18c7de20d595a14336e9f337ead580c70934141624b6d1ffdacc7", size = 21678 }
wheels = [
    { url = "https://files.pythonhosted.org/packages/e7/00/3fca040d7cf8a32776d3d81a00c8ee7457e00f80c649f1e4a863c8321ae9/uri_template-1.3.0-py3-none-any.whl", hash = "sha256:a44a133ea12d44a0c0f06d7d42a52d71282e77e2f937d8abd5655b8d56fc1363", size = 11140 },
]

[[package]]
name = "urllib3"
version = "2.3.0"
source = { registry = "https://pypi.org/simple" }
sdist = { url = "https://files.pythonhosted.org/packages/aa/63/e53da845320b757bf29ef6a9062f5c669fe997973f966045cb019c3f4b66/urllib3-2.3.0.tar.gz", hash = "sha256:f8c5449b3cf0861679ce7e0503c7b44b5ec981bec0d1d3795a07f1ba96f0204d", size = 307268 }
wheels = [
    { url = "https://files.pythonhosted.org/packages/c8/19/4ec628951a74043532ca2cf5d97b7b14863931476d117c471e8e2b1eb39f/urllib3-2.3.0-py3-none-any.whl", hash = "sha256:1cee9ad369867bfdbbb48b7dd50374c0967a0bb7710050facf0dd6911440e3df", size = 128369 },
]

[[package]]
name = "wcwidth"
version = "0.2.13"
source = { registry = "https://pypi.org/simple" }
sdist = { url = "https://files.pythonhosted.org/packages/6c/63/53559446a878410fc5a5974feb13d31d78d752eb18aeba59c7fef1af7598/wcwidth-0.2.13.tar.gz", hash = "sha256:72ea0c06399eb286d978fdedb6923a9eb47e1c486ce63e9b4e64fc18303972b5", size = 101301 }
wheels = [
    { url = "https://files.pythonhosted.org/packages/fd/84/fd2ba7aafacbad3c4201d395674fc6348826569da3c0937e75505ead3528/wcwidth-0.2.13-py2.py3-none-any.whl", hash = "sha256:3da69048e4540d84af32131829ff948f1e022c1c6bdb8d6102117aac784f6859", size = 34166 },
]

[[package]]
name = "webcolors"
version = "24.11.1"
source = { registry = "https://pypi.org/simple" }
sdist = { url = "https://files.pythonhosted.org/packages/7b/29/061ec845fb58521848f3739e466efd8250b4b7b98c1b6c5bf4d40b419b7e/webcolors-24.11.1.tar.gz", hash = "sha256:ecb3d768f32202af770477b8b65f318fa4f566c22948673a977b00d589dd80f6", size = 45064 }
wheels = [
    { url = "https://files.pythonhosted.org/packages/60/e8/c0e05e4684d13459f93d312077a9a2efbe04d59c393bc2b8802248c908d4/webcolors-24.11.1-py3-none-any.whl", hash = "sha256:515291393b4cdf0eb19c155749a096f779f7d909f7cceea072791cb9095b92e9", size = 14934 },
]

[[package]]
name = "webencodings"
version = "0.5.1"
source = { registry = "https://pypi.org/simple" }
sdist = { url = "https://files.pythonhosted.org/packages/0b/02/ae6ceac1baeda530866a85075641cec12989bd8d31af6d5ab4a3e8c92f47/webencodings-0.5.1.tar.gz", hash = "sha256:b36a1c245f2d304965eb4e0a82848379241dc04b865afcc4aab16748587e1923", size = 9721 }
wheels = [
    { url = "https://files.pythonhosted.org/packages/f4/24/2a3e3df732393fed8b3ebf2ec078f05546de641fe1b667ee316ec1dcf3b7/webencodings-0.5.1-py2.py3-none-any.whl", hash = "sha256:a0af1213f3c2226497a97e2b3aa01a7e4bee4f403f95be16fc9acd2947514a78", size = 11774 },
]

[[package]]
name = "websocket-client"
version = "1.8.0"
source = { registry = "https://pypi.org/simple" }
sdist = { url = "https://files.pythonhosted.org/packages/e6/30/fba0d96b4b5fbf5948ed3f4681f7da2f9f64512e1d303f94b4cc174c24a5/websocket_client-1.8.0.tar.gz", hash = "sha256:3239df9f44da632f96012472805d40a23281a991027ce11d2f45a6f24ac4c3da", size = 54648 }
wheels = [
    { url = "https://files.pythonhosted.org/packages/5a/84/44687a29792a70e111c5c477230a72c4b957d88d16141199bf9acb7537a3/websocket_client-1.8.0-py3-none-any.whl", hash = "sha256:17b44cc997f5c498e809b22cdf2d9c7a9e71c02c8cc2b6c56e7c2d1239bfa526", size = 58826 },
]

[[package]]
name = "widgetsnbextension"
version = "4.0.13"
source = { registry = "https://pypi.org/simple" }
sdist = { url = "https://files.pythonhosted.org/packages/56/fc/238c424fd7f4ebb25f8b1da9a934a3ad7c848286732ae04263661eb0fc03/widgetsnbextension-4.0.13.tar.gz", hash = "sha256:ffcb67bc9febd10234a362795f643927f4e0c05d9342c727b65d2384f8feacb6", size = 1164730 }
wheels = [
    { url = "https://files.pythonhosted.org/packages/21/02/88b65cc394961a60c43c70517066b6b679738caf78506a5da7b88ffcb643/widgetsnbextension-4.0.13-py3-none-any.whl", hash = "sha256:74b2692e8500525cc38c2b877236ba51d34541e6385eeed5aec15a70f88a6c71", size = 2335872 },
]

[[package]]
name = "xyzservices"
version = "2025.1.0"
source = { registry = "https://pypi.org/simple" }
sdist = { url = "https://files.pythonhosted.org/packages/47/11/3ae1c07b3446b643bec33822efeb0452e885a294172c4fe9551968211749/xyzservices-2025.1.0.tar.gz", hash = "sha256:5cdbb0907c20be1be066c6e2dc69c645842d1113a4e83e642065604a21f254ba", size = 1133574 }
wheels = [
    { url = "https://files.pythonhosted.org/packages/9a/6e/49408735dae940a0c1c225c6b908fd83bd6e3f5fae120f865754e72f78cb/xyzservices-2025.1.0-py3-none-any.whl", hash = "sha256:fa599956c5ab32dad1689960b3bb08fdcdbe0252cc82d84fc60ae415dc648907", size = 88368 },
]<|MERGE_RESOLUTION|>--- conflicted
+++ resolved
@@ -997,10 +997,7 @@
     { name = "jupyter" },
     { name = "laspy" },
     { name = "matplotlib" },
-<<<<<<< HEAD
-=======
     { name = "scikit-learn" },
->>>>>>> 542f907c
     { name = "tqdm" },
     { name = "xyzservices" },
 ]
@@ -1024,14 +1021,11 @@
     { name = "jupyter", specifier = ">=1.1.1" },
     { name = "laspy", specifier = ">=2.5.4" },
     { name = "matplotlib", specifier = ">=3.10.1" },
-<<<<<<< HEAD
-=======
     { name = "scikit-learn", specifier = ">=1.6.1" },
     { name = "torch", marker = "extra == 'cpu'", specifier = ">=2.7.0", index = "https://download.pytorch.org/whl/cpu", conflict = { package = "lidar-classification", extra = "cpu" } },
     { name = "torch", marker = "extra == 'cu118'", specifier = ">=2.7.0", index = "https://download.pytorch.org/whl/cu118", conflict = { package = "lidar-classification", extra = "cu118" } },
     { name = "torchvision", marker = "extra == 'cpu'", specifier = ">=0.22.0", index = "https://download.pytorch.org/whl/cpu", conflict = { package = "lidar-classification", extra = "cpu" } },
     { name = "torchvision", marker = "extra == 'cu118'", specifier = ">=0.22.0", index = "https://download.pytorch.org/whl/cu118", conflict = { package = "lidar-classification", extra = "cu118" } },
->>>>>>> 542f907c
     { name = "tqdm", specifier = ">=4.67.1" },
     { name = "xyzservices", specifier = ">=2025.1.0" },
 ]
@@ -2287,11 +2281,7 @@
 version = "4.67.1"
 source = { registry = "https://pypi.org/simple" }
 dependencies = [
-<<<<<<< HEAD
-    { name = "colorama", marker = "sys_platform == 'win32'" },
-=======
     { name = "colorama", marker = "sys_platform == 'win32' or (extra == 'extra-20-lidar-classification-cpu' and extra == 'extra-20-lidar-classification-cu118')" },
->>>>>>> 542f907c
 ]
 sdist = { url = "https://files.pythonhosted.org/packages/a8/4b/29b4ef32e036bb34e4ab51796dd745cdba7ed47ad142a9f4a1eb8e0c744d/tqdm-4.67.1.tar.gz", hash = "sha256:f8aef9c52c08c13a65f30ea34f4e5aac3fd1a34959879d7e59e63027286627f2", size = 169737 }
 wheels = [
