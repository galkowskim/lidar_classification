--- conflicted
+++ resolved
@@ -10,10 +10,7 @@
     "jupyter>=1.1.1",
     "laspy>=2.5.4",
     "matplotlib>=3.10.1",
-<<<<<<< HEAD
-=======
     "scikit-learn>=1.6.1",
->>>>>>> 542f907c
     "tqdm>=4.67.1",
     "xyzservices>=2025.1.0",
 ]
